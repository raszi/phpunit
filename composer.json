{
    "name": "phpunit/phpunit",
    "description": "The PHP Unit Testing framework.",
    "type": "library",
    "keywords": [
        "phpunit",
        "xunit",
        "testing"
    ],
    "homepage": "https://phpunit.de/",
    "license": "BSD-3-Clause",
    "authors": [
        {
            "name": "Sebastian Bergmann",
            "email": "sebastian@phpunit.de",
            "role": "lead"
        }
    ],
    "support": {
        "issues": "https://github.com/sebastianbergmann/phpunit/issues"
    },
    "require": {
        "php": "^7.0",
        "ext-dom": "*",
        "ext-json": "*",
        "ext-libxml": "*",
        "ext-mbstring": "*",
        "ext-xml": "*",
        "myclabs/deep-copy": "^1.3",
        "phar-io/manifest": "^1.0.1",
        "phar-io/version": "^1.0",
        "phpspec/prophecy": "^1.7",
        "phpunit/php-code-coverage": "^5.2",
        "phpunit/php-file-iterator": "^1.4",
        "phpunit/php-text-template": "^1.2",
        "phpunit/php-timer": "^1.0.6",
        "phpunit/phpunit-mock-objects": "^4.0",
        "sebastian/comparator": "^2.0",
        "sebastian/diff": "^1.4.3 || ^2.0",
        "sebastian/environment": "^3.0.2",
        "sebastian/exporter": "^3.1",
        "sebastian/global-state": "^1.1 || ^2.0",
        "sebastian/object-enumerator": "^3.0.2",
        "sebastian/resource-operations": "^1.0",
        "sebastian/version": "^2.0"
    },
    "require-dev": {
        "ext-PDO": "*"
    },
    "conflict": {
        "phpunit/dbunit": "<3.0",
        "phpdocumentor/reflection-docblock": "3.0.2"
    },
    "config": {
        "platform": {
<<<<<<< HEAD
            "php": "7.0.0"
        },
=======
            "php": "5.6.0"
        },
        "optimize-autoloader": true,
>>>>>>> 84349f15
        "sort-packages": true
    },
    "suggest": {
        "phpunit/php-invoker": "^1.1",
        "ext-xdebug": "*"
    },
    "bin": [
        "phpunit"
    ],
    "autoload": {
        "classmap": [
            "src/"
        ]
    },
    "autoload-dev": {
        "classmap": [
            "tests/"
        ],
        "files": [
            "src/Framework/Assert/Functions.php",
            "tests/_files/CoveredFunction.php"
        ]
    },
    "extra": {
        "branch-alias": {
            "dev-master": "6.2.x-dev"
        }
    }
}<|MERGE_RESOLUTION|>--- conflicted
+++ resolved
@@ -53,14 +53,9 @@
     },
     "config": {
         "platform": {
-<<<<<<< HEAD
             "php": "7.0.0"
         },
-=======
-            "php": "5.6.0"
-        },
         "optimize-autoloader": true,
->>>>>>> 84349f15
         "sort-packages": true
     },
     "suggest": {
