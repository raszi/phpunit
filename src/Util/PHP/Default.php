--- conflicted
+++ resolved
@@ -37,21 +37,12 @@
         }
 
         $process = proc_open(
-<<<<<<< HEAD
-            $runtime->getBinary() . $this->settingsToParameters($settings),
+            $runtime,
             [
-            0 => ['pipe', 'r'],
-            1 => ['pipe', 'w'],
-            2 => ['pipe', 'w']
+                0 => ['pipe', 'r'],
+                1 => ['pipe', 'w'],
+                2 => ['pipe', 'w']
             ],
-=======
-            $runtime,
-            array(
-            0 => array('pipe', 'r'),
-            1 => array('pipe', 'w'),
-            2 => array('pipe', 'w')
-            ),
->>>>>>> d82e69c1
             $pipes
         );
 
