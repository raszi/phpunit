<?php
/*
 * This file is part of PHPUnit.
 *
 * (c) Sebastian Bergmann <sebastian@phpunit.de>
 *
 * For the full copyright and license information, please view the LICENSE
 * file that was distributed with this source code.
 */

/**
 * XML helpers.
 *
 * @since Class available since Release 3.2.0
 */
class PHPUnit_Util_XML
{
    /**
     * Load an $actual document into a DOMDocument.  This is called
     * from the selector assertions.
     *
     * If $actual is already a DOMDocument, it is returned with
     * no changes.  Otherwise, $actual is loaded into a new DOMDocument
     * as either HTML or XML, depending on the value of $isHtml. If $isHtml is
     * false and $xinclude is true, xinclude is performed on the loaded
     * DOMDocument.
     *
     * Note: prior to PHPUnit 3.3.0, this method loaded a file and
     * not a string as it currently does.  To load a file into a
     * DOMDocument, use loadFile() instead.
     *
     * @param  string|DOMDocument $actual
     * @param  bool               $isHtml
     * @param  string             $filename
     * @param  bool               $xinclude
     * @param  bool               $strict
     * @return DOMDocument
     * @since  Method available since Release 3.3.0
     */
    public static function load($actual, $isHtml = false, $filename = '', $xinclude = false, $strict = false)
    {
        if ($actual instanceof DOMDocument) {
            return $actual;
        }

        // Required for XInclude on Windows.
        if ($xinclude) {
            $cwd = getcwd();
            @chdir(dirname($filename));
        }

        $document  = new DOMDocument;

        $internal  = libxml_use_internal_errors(true);
        $message   = '';
        $reporting = error_reporting(0);

        if ('' !== $filename) {
            // Necessary for xinclude
            $document->documentURI = $filename;
        }

        if ($isHtml) {
            $loaded = $document->loadHTML($actual);
        } else {
            $loaded = $document->loadXML($actual);
        }

        if (!$isHtml && $xinclude) {
            $document->xinclude();
        }

        foreach (libxml_get_errors() as $error) {
            $message .= "\n" . $error->message;
        }

        libxml_use_internal_errors($internal);
        error_reporting($reporting);

        if ($xinclude) {
            @chdir($cwd);
        }

        if ($loaded === false || ($strict && $message !== '')) {
            if ($filename !== '') {
                throw new PHPUnit_Framework_Exception(
                    sprintf(
                        'Could not load "%s".%s',
                        $filename,
                        $message != '' ? "\n" . $message : ''
                    )
                );
            } else {
                throw new PHPUnit_Framework_Exception($message);
            }
        }

        return $document;
    }

    /**
     * Loads an XML (or HTML) file into a DOMDocument object.
     *
     * @param  string      $filename
     * @param  bool        $isHtml
     * @param  bool        $xinclude
     * @param  bool        $strict
     * @return DOMDocument
     * @since  Method available since Release 3.3.0
     */
    public static function loadFile($filename, $isHtml = false, $xinclude = false, $strict = false)
    {
<<<<<<< HEAD
        $reporting = error_reporting(0);
        $contents  = file_get_contents($filename);
        error_reporting($reporting);
=======
        if ($node->childNodes->length == 1) {
            return $node->textContent;
        }

        $result = '';
>>>>>>> 032a3ded

        if ($contents === false) {
            throw new PHPUnit_Framework_Exception(
                sprintf(
                    'Could not read "%s".',
                    $filename
                )
            );
        }

        return self::load($contents, $isHtml, $filename, $xinclude, $strict);
    }

    /**
     * @param DOMNode $node
     * @since  Method available since Release 3.3.0
     */
    public static function removeCharacterDataNodes(DOMNode $node)
    {
        if ($node->hasChildNodes()) {
            for ($i = $node->childNodes->length - 1; $i >= 0; $i--) {
                if (($child = $node->childNodes->item($i)) instanceof DOMCharacterData) {
                    $node->removeChild($child);
                }
            }
        }
    }

    /**
     * Escapes a string for the use in XML documents
     * Any Unicode character is allowed, excluding the surrogate blocks, FFFE,
     * and FFFF (not even as character reference).
     * See http://www.w3.org/TR/xml/#charsets
     *
     * @param  string $string
     * @return string
     * @since  Method available since Release 3.4.6
     */
    public static function prepareString($string)
    {
        return preg_replace(
            '/[\\x00-\\x08\\x0b\\x0c\\x0e-\\x1f\\x7f]/',
            '',
            htmlspecialchars(
                PHPUnit_Util_String::convertToUtf8($string),
                ENT_QUOTES,
                'UTF-8'
            )
        );
    }

    /**
     * "Convert" a DOMElement object into a PHP variable.
     *
     * @param  DOMElement $element
     * @return mixed
     * @since  Method available since Release 3.4.0
     */
    public static function xmlToVariable(DOMElement $element)
    {
        $variable = null;

        switch ($element->tagName) {
            case 'array':
                $variable = [];

                foreach ($element->getElementsByTagName('element') as $element) {
                    $value = self::xmlToVariable($element->childNodes->item(1));

                    if ($element->hasAttribute('key')) {
                        $variable[(string) $element->getAttribute('key')] = $value;
                    } else {
                        $variable[] = $value;
                    }
                }
                break;

            case 'object':
                $className = $element->getAttribute('class');

                if ($element->hasChildNodes()) {
                    $arguments       = $element->childNodes->item(1)->childNodes;
                    $constructorArgs = [];

                    foreach ($arguments as $argument) {
                        if ($argument instanceof DOMElement) {
                            $constructorArgs[] = self::xmlToVariable($argument);
                        }
                    }

                    $class    = new ReflectionClass($className);
                    $variable = $class->newInstanceArgs($constructorArgs);
                } else {
                    $variable = new $className;
                }
                break;

            case 'boolean':
                $variable = $element->textContent == 'true' ? true : false;
                break;

            case 'integer':
            case 'double':
            case 'string':
                $variable = $element->textContent;

                settype($variable, $element->tagName);
                break;
        }

        return $variable;
    }
}<|MERGE_RESOLUTION|>--- conflicted
+++ resolved
@@ -110,17 +110,9 @@
      */
     public static function loadFile($filename, $isHtml = false, $xinclude = false, $strict = false)
     {
-<<<<<<< HEAD
         $reporting = error_reporting(0);
         $contents  = file_get_contents($filename);
         error_reporting($reporting);
-=======
-        if ($node->childNodes->length == 1) {
-            return $node->textContent;
-        }
-
-        $result = '';
->>>>>>> 032a3ded
 
         if ($contents === false) {
             throw new PHPUnit_Framework_Exception(
