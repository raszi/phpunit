<?php
/*
 * This file is part of PHPUnit.
 *
 * (c) Sebastian Bergmann <sebastian@phpunit.de>
 *
 * For the full copyright and license information, please view the LICENSE
 * file that was distributed with this source code.
 */

namespace PHPUnit\TextUI;

use PHPUnit\Framework\Error\Deprecated;
use PHPUnit\Framework\Error\Notice;
use PHPUnit\Framework\Error\Warning;
use PHPUnit\Framework\Exception;
use PHPUnit\Framework\Test;
use PHPUnit\Framework\TestListener;
use PHPUnit\Framework\TestResult;
use PHPUnit\Framework\TestSuite;
use PHPUnit\Runner\AfterLastTestHook;
use PHPUnit\Runner\BaseTestRunner;
use PHPUnit\Runner\BeforeFirstTestHook;
use PHPUnit\Runner\Filter\ExcludeGroupFilterIterator;
use PHPUnit\Runner\Filter\Factory;
use PHPUnit\Runner\Filter\IncludeGroupFilterIterator;
use PHPUnit\Runner\Filter\NameFilterIterator;
use PHPUnit\Runner\Hook;
use PHPUnit\Runner\StandardTestSuiteLoader;
use PHPUnit\Runner\TestHook;
use PHPUnit\Runner\TestListenerAdapter;
use PHPUnit\Runner\TestSuiteLoader;
use PHPUnit\Runner\Version;
use PHPUnit\Util\Configuration;
use PHPUnit\Util\Log\JUnit;
use PHPUnit\Util\Log\TeamCity;
use PHPUnit\Util\Printer;
use PHPUnit\Util\TestDox\HtmlResultPrinter;
use PHPUnit\Util\TestDox\TextResultPrinter;
use PHPUnit\Util\TestDox\XmlResultPrinter;
use ReflectionClass;
use SebastianBergmann;
use SebastianBergmann\CodeCoverage\CodeCoverage;
use SebastianBergmann\CodeCoverage\Exception as CodeCoverageException;
use SebastianBergmann\CodeCoverage\Filter as CodeCoverageFilter;
use SebastianBergmann\CodeCoverage\Report\Clover as CloverReport;
use SebastianBergmann\CodeCoverage\Report\Crap4j as Crap4jReport;
use SebastianBergmann\CodeCoverage\Report\Html\Facade as HtmlReport;
use SebastianBergmann\CodeCoverage\Report\PHP as PhpReport;
use SebastianBergmann\CodeCoverage\Report\Text as TextReport;
use SebastianBergmann\CodeCoverage\Report\Xml\Facade as XmlReport;
use SebastianBergmann\Environment\Runtime;

/**
 * A TestRunner for the Command Line Interface (CLI)
 * PHP SAPI Module.
 */
class TestRunner extends BaseTestRunner
{
    public const SUCCESS_EXIT   = 0;
    public const FAILURE_EXIT   = 1;
    public const EXCEPTION_EXIT = 2;

    /**
     * @var bool
     */
    protected static $versionStringPrinted = false;

    /**
     * @var CodeCoverageFilter
     */
    protected $codeCoverageFilter;

    /**
     * @var TestSuiteLoader
     */
    protected $loader;

    /**
     * @var ResultPrinter
     */
    protected $printer;

    /**
     * @var Runtime
     */
    private $runtime;

    /**
     * @var bool
     */
    private $messagePrinted = false;

    /**
<<<<<<< HEAD
     * @var Hook[]
     */
    private $extensions = [];

    /**
     * @param TestSuiteLoader    $loader
     * @param CodeCoverageFilter $filter
     */
    public function __construct(TestSuiteLoader $loader = null, CodeCoverageFilter $filter = null)
    {
        if ($filter === null) {
            $filter = new CodeCoverageFilter;
        }

        $this->codeCoverageFilter = $filter;
        $this->loader             = $loader;
        $this->runtime            = new Runtime;
    }

    /**
=======
>>>>>>> 9f0b3793
     * @param ReflectionClass|Test $test
     * @param array                $arguments
     * @param bool                 $exit
     *
     * @throws \RuntimeException
     * @throws \InvalidArgumentException
     * @throws Exception
     * @throws \ReflectionException
     *
     * @return TestResult
     */
    public static function run($test, array $arguments = [], $exit = true): TestResult
    {
        if ($test instanceof ReflectionClass) {
            $test = new TestSuite($test);
        }

        if ($test instanceof Test) {
            $aTestRunner = new self;

            return $aTestRunner->doRun(
                $test,
                $arguments,
                $exit
            );
        }

        throw new Exception('No test case or test suite found.');
    }

    /**
     * @param TestSuiteLoader    $loader
     * @param CodeCoverageFilter $filter
     */
    public function __construct(TestSuiteLoader $loader = null, CodeCoverageFilter $filter = null)
    {
        if ($filter === null) {
            $filter = new CodeCoverageFilter;
        }

        $this->codeCoverageFilter = $filter;
        $this->loader             = $loader;
        $this->runtime            = new Runtime;
    }

    /**
     * @param Test  $suite
     * @param array $arguments
     * @param bool  $exit
     *
     * @throws Exception
     * @throws \InvalidArgumentException
     * @throws \RuntimeException
     * @throws \ReflectionException
     *
     * @return TestResult
     */
    public function doRun(Test $suite, array $arguments = [], $exit = true): TestResult
    {
        if (isset($arguments['configuration'])) {
            $GLOBALS['__PHPUNIT_CONFIGURATION_FILE'] = $arguments['configuration'];
        }

        $this->handleConfiguration($arguments);

        $this->processSuiteFilters($suite, $arguments);

        if (isset($arguments['bootstrap'])) {
            $GLOBALS['__PHPUNIT_BOOTSTRAP'] = $arguments['bootstrap'];
        }

        if ($arguments['backupGlobals'] === true) {
            $suite->setBackupGlobals(true);
        }

        if ($arguments['backupStaticAttributes'] === true) {
            $suite->setBackupStaticAttributes(true);
        }

        if ($arguments['beStrictAboutChangesToGlobalState'] === true) {
            $suite->setBeStrictAboutChangesToGlobalState(true);
        }

        if (\is_int($arguments['repeat']) && $arguments['repeat'] > 0) {
            $_suite = new TestSuite;

            foreach (\range(1, $arguments['repeat']) as $step) {
                $_suite->addTest($suite);
            }

            $suite = $_suite;
            unset($_suite);
        }

        $result = $this->createTestResult();

        $listener       = new TestListenerAdapter;
        $listenerNeeded = false;

        foreach ($this->extensions as $extension) {
            if ($extension instanceof TestHook) {
                $listener->add($extension);

                $listenerNeeded = true;
            }
        }

        if ($listenerNeeded) {
            $result->addListener($listener);
        }

        unset($listener, $listenerNeeded);

        if (!$arguments['convertErrorsToExceptions']) {
            $result->convertErrorsToExceptions(false);
        }

        if (!$arguments['convertDeprecationsToExceptions']) {
            Deprecated::$enabled = false;
        }

        if (!$arguments['convertNoticesToExceptions']) {
            Notice::$enabled = false;
        }

        if (!$arguments['convertWarningsToExceptions']) {
            Warning::$enabled = false;
        }

        if ($arguments['stopOnError']) {
            $result->stopOnError(true);
        }

        if ($arguments['stopOnFailure']) {
            $result->stopOnFailure(true);
        }

        if ($arguments['stopOnWarning']) {
            $result->stopOnWarning(true);
        }

        if ($arguments['stopOnIncomplete']) {
            $result->stopOnIncomplete(true);
        }

        if ($arguments['stopOnRisky']) {
            $result->stopOnRisky(true);
        }

        if ($arguments['stopOnSkipped']) {
            $result->stopOnSkipped(true);
        }

        if ($arguments['registerMockObjectsFromTestArgumentsRecursively']) {
            $result->setRegisterMockObjectsFromTestArgumentsRecursively(true);
        }

        if ($this->printer === null) {
            if (isset($arguments['printer']) &&
                $arguments['printer'] instanceof Printer) {
                $this->printer = $arguments['printer'];
            } else {
                $printerClass = ResultPrinter::class;

                if (isset($arguments['printer']) && \is_string($arguments['printer']) && \class_exists($arguments['printer'], false)) {
                    $class = new ReflectionClass($arguments['printer']);

                    if ($class->isSubclassOf(ResultPrinter::class)) {
                        $printerClass = $arguments['printer'];
                    }
                }

                $this->printer = new $printerClass(
                    (isset($arguments['stderr']) && $arguments['stderr'] === true) ? 'php://stderr' : null,
                    $arguments['verbose'],
                    $arguments['colors'],
                    $arguments['debug'],
                    $arguments['columns'],
                    $arguments['reverseList']
                );
            }
        }

        $this->printer->write(
            Version::getVersionString() . "\n"
        );

        self::$versionStringPrinted = true;

        if ($arguments['verbose']) {
            $runtime = $this->runtime->getNameWithVersion();

            if ($this->runtime->hasXdebug()) {
                $runtime .= \sprintf(
                    ' with Xdebug %s',
                    \phpversion('xdebug')
                );
            }

            $this->writeMessage('Runtime', $runtime);

            if (isset($arguments['configuration'])) {
                $this->writeMessage(
                    'Configuration',
                    $arguments['configuration']->getFilename()
                );
            }

            foreach ($arguments['loadedExtensions'] as $extension) {
                $this->writeMessage(
                    'Extension',
                    $extension
                );
            }

            foreach ($arguments['notLoadedExtensions'] as $extension) {
                $this->writeMessage(
                    'Extension',
                    $extension
                );
            }
        }

        if ($this->runtime->discardsComments()) {
            $this->writeMessage('Warning', 'opcache.save_comments=0 set; annotations will not work');
        }

        foreach ($arguments['listeners'] as $listener) {
            $result->addListener($listener);
        }

        $result->addListener($this->printer);

        $codeCoverageReports = 0;

        if (!isset($arguments['noLogging'])) {
            if (isset($arguments['testdoxHTMLFile'])) {
                $result->addListener(
                    new HtmlResultPrinter(
                        $arguments['testdoxHTMLFile'],
                        $arguments['testdoxGroups'],
                        $arguments['testdoxExcludeGroups']
                    )
                );
            }

            if (isset($arguments['testdoxTextFile'])) {
                $result->addListener(
                    new TextResultPrinter(
                        $arguments['testdoxTextFile'],
                        $arguments['testdoxGroups'],
                        $arguments['testdoxExcludeGroups']
                    )
                );
            }

            if (isset($arguments['testdoxXMLFile'])) {
                $result->addListener(
                    new XmlResultPrinter(
                        $arguments['testdoxXMLFile']
                    )
                );
            }

            if (isset($arguments['teamcityLogfile'])) {
                $result->addListener(
                    new TeamCity($arguments['teamcityLogfile'])
                );
            }

            if (isset($arguments['junitLogfile'])) {
                $result->addListener(
                    new JUnit(
                        $arguments['junitLogfile'],
                        $arguments['reportUselessTests']
                    )
                );
            }

            if (isset($arguments['coverageClover'])) {
                $codeCoverageReports++;
            }

            if (isset($arguments['coverageCrap4J'])) {
                $codeCoverageReports++;
            }

            if (isset($arguments['coverageHtml'])) {
                $codeCoverageReports++;
            }

            if (isset($arguments['coveragePHP'])) {
                $codeCoverageReports++;
            }

            if (isset($arguments['coverageText'])) {
                $codeCoverageReports++;
            }

            if (isset($arguments['coverageXml'])) {
                $codeCoverageReports++;
            }
        }

        if (isset($arguments['noCoverage'])) {
            $codeCoverageReports = 0;
        }

        if ($codeCoverageReports > 0 && !$this->runtime->canCollectCodeCoverage()) {
            $this->writeMessage('Error', 'No code coverage driver is available');

            $codeCoverageReports = 0;
        }

        if ($codeCoverageReports > 0) {
            $codeCoverage = new CodeCoverage(
                null,
                $this->codeCoverageFilter
            );

            $codeCoverage->setUnintentionallyCoveredSubclassesWhitelist(
                [SebastianBergmann\Comparator\Comparator::class]
            );

            $codeCoverage->setCheckForUnintentionallyCoveredCode(
                $arguments['strictCoverage']
            );

            $codeCoverage->setCheckForMissingCoversAnnotation(
                $arguments['strictCoverage']
            );

            if (isset($arguments['forceCoversAnnotation'])) {
                $codeCoverage->setForceCoversAnnotation(
                    $arguments['forceCoversAnnotation']
                );
            }

            if (isset($arguments['ignoreDeprecatedCodeUnitsFromCodeCoverage'])) {
                $codeCoverage->setIgnoreDeprecatedCode(
                    $arguments['ignoreDeprecatedCodeUnitsFromCodeCoverage']
                );
            }

            if (isset($arguments['disableCodeCoverageIgnore'])) {
                $codeCoverage->setDisableIgnoredLines(true);
            }

            $whitelistFromConfigurationFile = false;
            $whitelistFromOption            = false;

            if (isset($arguments['whitelist'])) {
                $this->codeCoverageFilter->addDirectoryToWhitelist($arguments['whitelist']);

                $whitelistFromOption = true;
            }

            if (isset($arguments['configuration'])) {
                $filterConfiguration = $arguments['configuration']->getFilterConfiguration();

                if (!empty($filterConfiguration['whitelist'])) {
                    $whitelistFromConfigurationFile = true;
                }

                if (!empty($filterConfiguration['whitelist'])) {
                    $codeCoverage->setAddUncoveredFilesFromWhitelist(
                        $filterConfiguration['whitelist']['addUncoveredFilesFromWhitelist']
                    );

                    $codeCoverage->setProcessUncoveredFilesFromWhitelist(
                        $filterConfiguration['whitelist']['processUncoveredFilesFromWhitelist']
                    );

                    foreach ($filterConfiguration['whitelist']['include']['directory'] as $dir) {
                        $this->codeCoverageFilter->addDirectoryToWhitelist(
                            $dir['path'],
                            $dir['suffix'],
                            $dir['prefix']
                        );
                    }

                    foreach ($filterConfiguration['whitelist']['include']['file'] as $file) {
                        $this->codeCoverageFilter->addFileToWhitelist($file);
                    }

                    foreach ($filterConfiguration['whitelist']['exclude']['directory'] as $dir) {
                        $this->codeCoverageFilter->removeDirectoryFromWhitelist(
                            $dir['path'],
                            $dir['suffix'],
                            $dir['prefix']
                        );
                    }

                    foreach ($filterConfiguration['whitelist']['exclude']['file'] as $file) {
                        $this->codeCoverageFilter->removeFileFromWhitelist($file);
                    }
                }
            }

            if (isset($codeCoverage) && !$this->codeCoverageFilter->hasWhitelist()) {
                if (!$whitelistFromConfigurationFile && !$whitelistFromOption) {
                    $this->writeMessage('Error', 'No whitelist is configured, no code coverage will be generated.');
                } else {
                    $this->writeMessage('Error', 'Incorrect whitelist config, no code coverage will be generated.');
                }

                $codeCoverageReports = 0;

                unset($codeCoverage);
            }
        }

        $this->printer->write("\n");

        if (isset($codeCoverage)) {
            $result->setCodeCoverage($codeCoverage);

            if ($codeCoverageReports > 1 && isset($arguments['cacheTokens'])) {
                $codeCoverage->setCacheTokens($arguments['cacheTokens']);
            }
        }

        $result->beStrictAboutTestsThatDoNotTestAnything($arguments['reportUselessTests']);
        $result->beStrictAboutOutputDuringTests($arguments['disallowTestOutput']);
        $result->beStrictAboutTodoAnnotatedTests($arguments['disallowTodoAnnotatedTests']);
        $result->beStrictAboutResourceUsageDuringSmallTests($arguments['beStrictAboutResourceUsageDuringSmallTests']);
        $result->enforceTimeLimit($arguments['enforceTimeLimit']);
        $result->setTimeoutForSmallTests($arguments['timeoutForSmallTests']);
        $result->setTimeoutForMediumTests($arguments['timeoutForMediumTests']);
        $result->setTimeoutForLargeTests($arguments['timeoutForLargeTests']);

        if ($suite instanceof TestSuite) {
            $suite->setRunTestInSeparateProcess($arguments['processIsolation']);
        }

        foreach ($this->extensions as $extension) {
            if ($extension instanceof BeforeFirstTestHook) {
                $extension->executeBeforeFirstTest();
            }
        }

        $suite->run($result);

        foreach ($this->extensions as $extension) {
            if ($extension instanceof AfterLastTestHook) {
                $extension->executeAfterLastTest();
            }
        }

        $result->flushListeners();

        if ($this->printer instanceof ResultPrinter) {
            $this->printer->printResult($result);
        }

        if (isset($codeCoverage)) {
            if (isset($arguments['coverageClover'])) {
                $this->printer->write(
                    "\nGenerating code coverage report in Clover XML format ..."
                );

                try {
                    $writer = new CloverReport;
                    $writer->process($codeCoverage, $arguments['coverageClover']);

                    $this->printer->write(" done\n");
                    unset($writer);
                } catch (CodeCoverageException $e) {
                    $this->printer->write(
                        " failed\n" . $e->getMessage() . "\n"
                    );
                }
            }

            if (isset($arguments['coverageCrap4J'])) {
                $this->printer->write(
                    "\nGenerating Crap4J report XML file ..."
                );

                try {
                    $writer = new Crap4jReport($arguments['crap4jThreshold']);
                    $writer->process($codeCoverage, $arguments['coverageCrap4J']);

                    $this->printer->write(" done\n");
                    unset($writer);
                } catch (CodeCoverageException $e) {
                    $this->printer->write(
                        " failed\n" . $e->getMessage() . "\n"
                    );
                }
            }

            if (isset($arguments['coverageHtml'])) {
                $this->printer->write(
                    "\nGenerating code coverage report in HTML format ..."
                );

                try {
                    $writer = new HtmlReport(
                        $arguments['reportLowUpperBound'],
                        $arguments['reportHighLowerBound'],
                        \sprintf(
                            ' and <a href="https://phpunit.de/">PHPUnit %s</a>',
                            Version::id()
                        )
                    );

                    $writer->process($codeCoverage, $arguments['coverageHtml']);

                    $this->printer->write(" done\n");
                    unset($writer);
                } catch (CodeCoverageException $e) {
                    $this->printer->write(
                        " failed\n" . $e->getMessage() . "\n"
                    );
                }
            }

            if (isset($arguments['coveragePHP'])) {
                $this->printer->write(
                    "\nGenerating code coverage report in PHP format ..."
                );

                try {
                    $writer = new PhpReport;
                    $writer->process($codeCoverage, $arguments['coveragePHP']);

                    $this->printer->write(" done\n");
                    unset($writer);
                } catch (CodeCoverageException $e) {
                    $this->printer->write(
                        " failed\n" . $e->getMessage() . "\n"
                    );
                }
            }

            if (isset($arguments['coverageText'])) {
                if ($arguments['coverageText'] == 'php://stdout') {
                    $outputStream = $this->printer;
                    $colors       = $arguments['colors'] && $arguments['colors'] != ResultPrinter::COLOR_NEVER;
                } else {
                    $outputStream = new Printer($arguments['coverageText']);
                    $colors       = false;
                }

                $processor = new TextReport(
                    $arguments['reportLowUpperBound'],
                    $arguments['reportHighLowerBound'],
                    $arguments['coverageTextShowUncoveredFiles'],
                    $arguments['coverageTextShowOnlySummary']
                );

                $outputStream->write(
                    $processor->process($codeCoverage, $colors)
                );
            }

            if (isset($arguments['coverageXml'])) {
                $this->printer->write(
                    "\nGenerating code coverage report in PHPUnit XML format ..."
                );

                try {
                    $writer = new XmlReport(Version::id());
                    $writer->process($codeCoverage, $arguments['coverageXml']);

                    $this->printer->write(" done\n");
                    unset($writer);
                } catch (CodeCoverageException $e) {
                    $this->printer->write(
                        " failed\n" . $e->getMessage() . "\n"
                    );
                }
            }
        }

        if ($exit) {
            if ($result->wasSuccessful()) {
                if ($arguments['failOnRisky'] && !$result->allHarmless()) {
                    exit(self::FAILURE_EXIT);
                }

                if ($arguments['failOnWarning'] && $result->warningCount() > 0) {
                    exit(self::FAILURE_EXIT);
                }

                exit(self::SUCCESS_EXIT);
            }

            if ($result->errorCount() > 0) {
                exit(self::EXCEPTION_EXIT);
            }

            if ($result->failureCount() > 0) {
                exit(self::FAILURE_EXIT);
            }
        }

        return $result;
    }

    /**
     * @param ResultPrinter $resultPrinter
     */
    public function setPrinter(ResultPrinter $resultPrinter): void
    {
        $this->printer = $resultPrinter;
    }

    /**
     * Returns the loader to be used.
     *
     * @return TestSuiteLoader
     */
    public function getLoader(): TestSuiteLoader
    {
        if ($this->loader === null) {
            $this->loader = new StandardTestSuiteLoader;
        }

        return $this->loader;
    }

    /**
     * @return TestResult
     */
    protected function createTestResult(): TestResult
    {
        return new TestResult;
    }

    /**
     * Override to define how to handle a failed loading of
     * a test suite.
     *
     * @param string $message
     */
    protected function runFailed($message): void
    {
        $this->write($message . PHP_EOL);
        exit(self::FAILURE_EXIT);
    }

    /**
     * @param string $buffer
     */
    protected function write($buffer): void
    {
        if (PHP_SAPI != 'cli' && PHP_SAPI != 'phpdbg') {
            $buffer = \htmlspecialchars($buffer);
        }

        if ($this->printer !== null) {
            $this->printer->write($buffer);
        } else {
            print $buffer;
        }
    }

    /**
     * @param array $arguments
     *
     * @throws Exception
     */
    protected function handleConfiguration(array &$arguments): void
    {
        if (isset($arguments['configuration']) &&
            !$arguments['configuration'] instanceof Configuration) {
            $arguments['configuration'] = Configuration::getInstance(
                $arguments['configuration']
            );
        }

        $arguments['debug']     = $arguments['debug'] ?? false;
        $arguments['filter']    = $arguments['filter'] ?? false;
        $arguments['listeners'] = $arguments['listeners'] ?? [];

        if (isset($arguments['configuration'])) {
            $arguments['configuration']->handlePHPConfiguration();

            $phpunitConfiguration = $arguments['configuration']->getPHPUnitConfiguration();

            if (isset($phpunitConfiguration['backupGlobals']) && !isset($arguments['backupGlobals'])) {
                $arguments['backupGlobals'] = $phpunitConfiguration['backupGlobals'];
            }

            if (isset($phpunitConfiguration['backupStaticAttributes']) && !isset($arguments['backupStaticAttributes'])) {
                $arguments['backupStaticAttributes'] = $phpunitConfiguration['backupStaticAttributes'];
            }

            if (isset($phpunitConfiguration['beStrictAboutChangesToGlobalState']) && !isset($arguments['beStrictAboutChangesToGlobalState'])) {
                $arguments['beStrictAboutChangesToGlobalState'] = $phpunitConfiguration['beStrictAboutChangesToGlobalState'];
            }

            if (isset($phpunitConfiguration['bootstrap']) && !isset($arguments['bootstrap'])) {
                $arguments['bootstrap'] = $phpunitConfiguration['bootstrap'];
            }

            if (isset($phpunitConfiguration['cacheTokens']) && !isset($arguments['cacheTokens'])) {
                $arguments['cacheTokens'] = $phpunitConfiguration['cacheTokens'];
            }

            if (isset($phpunitConfiguration['colors']) && !isset($arguments['colors'])) {
                $arguments['colors'] = $phpunitConfiguration['colors'];
            }

            if (isset($phpunitConfiguration['convertDeprecationsToExceptions']) && !isset($arguments['convertDeprecationsToExceptions'])) {
                $arguments['convertDeprecationsToExceptions'] = $phpunitConfiguration['convertDeprecationsToExceptions'];
            }

            if (isset($phpunitConfiguration['convertErrorsToExceptions']) && !isset($arguments['convertErrorsToExceptions'])) {
                $arguments['convertErrorsToExceptions'] = $phpunitConfiguration['convertErrorsToExceptions'];
            }

            if (isset($phpunitConfiguration['convertNoticesToExceptions']) && !isset($arguments['convertNoticesToExceptions'])) {
                $arguments['convertNoticesToExceptions'] = $phpunitConfiguration['convertNoticesToExceptions'];
            }

            if (isset($phpunitConfiguration['convertWarningsToExceptions']) && !isset($arguments['convertWarningsToExceptions'])) {
                $arguments['convertWarningsToExceptions'] = $phpunitConfiguration['convertWarningsToExceptions'];
            }

            if (isset($phpunitConfiguration['processIsolation']) && !isset($arguments['processIsolation'])) {
                $arguments['processIsolation'] = $phpunitConfiguration['processIsolation'];
            }

            if (isset($phpunitConfiguration['stopOnError']) && !isset($arguments['stopOnError'])) {
                $arguments['stopOnError'] = $phpunitConfiguration['stopOnError'];
            }

            if (isset($phpunitConfiguration['stopOnFailure']) && !isset($arguments['stopOnFailure'])) {
                $arguments['stopOnFailure'] = $phpunitConfiguration['stopOnFailure'];
            }

            if (isset($phpunitConfiguration['stopOnWarning']) && !isset($arguments['stopOnWarning'])) {
                $arguments['stopOnWarning'] = $phpunitConfiguration['stopOnWarning'];
            }

            if (isset($phpunitConfiguration['stopOnIncomplete']) && !isset($arguments['stopOnIncomplete'])) {
                $arguments['stopOnIncomplete'] = $phpunitConfiguration['stopOnIncomplete'];
            }

            if (isset($phpunitConfiguration['stopOnRisky']) && !isset($arguments['stopOnRisky'])) {
                $arguments['stopOnRisky'] = $phpunitConfiguration['stopOnRisky'];
            }

            if (isset($phpunitConfiguration['stopOnSkipped']) && !isset($arguments['stopOnSkipped'])) {
                $arguments['stopOnSkipped'] = $phpunitConfiguration['stopOnSkipped'];
            }

            if (isset($phpunitConfiguration['failOnWarning']) && !isset($arguments['failOnWarning'])) {
                $arguments['failOnWarning'] = $phpunitConfiguration['failOnWarning'];
            }

            if (isset($phpunitConfiguration['failOnRisky']) && !isset($arguments['failOnRisky'])) {
                $arguments['failOnRisky'] = $phpunitConfiguration['failOnRisky'];
            }

            if (isset($phpunitConfiguration['timeoutForSmallTests']) && !isset($arguments['timeoutForSmallTests'])) {
                $arguments['timeoutForSmallTests'] = $phpunitConfiguration['timeoutForSmallTests'];
            }

            if (isset($phpunitConfiguration['timeoutForMediumTests']) && !isset($arguments['timeoutForMediumTests'])) {
                $arguments['timeoutForMediumTests'] = $phpunitConfiguration['timeoutForMediumTests'];
            }

            if (isset($phpunitConfiguration['timeoutForLargeTests']) && !isset($arguments['timeoutForLargeTests'])) {
                $arguments['timeoutForLargeTests'] = $phpunitConfiguration['timeoutForLargeTests'];
            }

            if (isset($phpunitConfiguration['reportUselessTests']) && !isset($arguments['reportUselessTests'])) {
                $arguments['reportUselessTests'] = $phpunitConfiguration['reportUselessTests'];
            }

            if (isset($phpunitConfiguration['strictCoverage']) && !isset($arguments['strictCoverage'])) {
                $arguments['strictCoverage'] = $phpunitConfiguration['strictCoverage'];
            }

            if (isset($phpunitConfiguration['ignoreDeprecatedCodeUnitsFromCodeCoverage']) && !isset($arguments['ignoreDeprecatedCodeUnitsFromCodeCoverage'])) {
                $arguments['ignoreDeprecatedCodeUnitsFromCodeCoverage'] = $phpunitConfiguration['ignoreDeprecatedCodeUnitsFromCodeCoverage'];
            }

            if (isset($phpunitConfiguration['disallowTestOutput']) && !isset($arguments['disallowTestOutput'])) {
                $arguments['disallowTestOutput'] = $phpunitConfiguration['disallowTestOutput'];
            }

            if (isset($phpunitConfiguration['enforceTimeLimit']) && !isset($arguments['enforceTimeLimit'])) {
                $arguments['enforceTimeLimit'] = $phpunitConfiguration['enforceTimeLimit'];
            }

            if (isset($phpunitConfiguration['disallowTodoAnnotatedTests']) && !isset($arguments['disallowTodoAnnotatedTests'])) {
                $arguments['disallowTodoAnnotatedTests'] = $phpunitConfiguration['disallowTodoAnnotatedTests'];
            }

            if (isset($phpunitConfiguration['beStrictAboutResourceUsageDuringSmallTests']) && !isset($arguments['beStrictAboutResourceUsageDuringSmallTests'])) {
                $arguments['beStrictAboutResourceUsageDuringSmallTests'] = $phpunitConfiguration['beStrictAboutResourceUsageDuringSmallTests'];
            }

            if (isset($phpunitConfiguration['verbose']) && !isset($arguments['verbose'])) {
                $arguments['verbose'] = $phpunitConfiguration['verbose'];
            }

            if (isset($phpunitConfiguration['reverseDefectList']) && !isset($arguments['reverseList'])) {
                $arguments['reverseList'] = $phpunitConfiguration['reverseDefectList'];
            }

            if (isset($phpunitConfiguration['forceCoversAnnotation']) && !isset($arguments['forceCoversAnnotation'])) {
                $arguments['forceCoversAnnotation'] = $phpunitConfiguration['forceCoversAnnotation'];
            }

            if (isset($phpunitConfiguration['disableCodeCoverageIgnore']) && !isset($arguments['disableCodeCoverageIgnore'])) {
                $arguments['disableCodeCoverageIgnore'] = $phpunitConfiguration['disableCodeCoverageIgnore'];
            }

            if (isset($phpunitConfiguration['registerMockObjectsFromTestArgumentsRecursively']) && !isset($arguments['registerMockObjectsFromTestArgumentsRecursively'])) {
                $arguments['registerMockObjectsFromTestArgumentsRecursively'] = $phpunitConfiguration['registerMockObjectsFromTestArgumentsRecursively'];
            }

            $groupCliArgs = [];

            if (!empty($arguments['groups'])) {
                $groupCliArgs = $arguments['groups'];
            }

            $groupConfiguration = $arguments['configuration']->getGroupConfiguration();

            if (!empty($groupConfiguration['include']) && !isset($arguments['groups'])) {
                $arguments['groups'] = $groupConfiguration['include'];
            }

            if (!empty($groupConfiguration['exclude']) && !isset($arguments['excludeGroups'])) {
                $arguments['excludeGroups'] = \array_diff($groupConfiguration['exclude'], $groupCliArgs);
            }

            foreach ($arguments['configuration']->getExtensionConfiguration() as $extension) {
                if (!\class_exists($extension['class'], false) && $extension['file'] !== '') {
                    require_once $extension['file'];
                }

                if (!\class_exists($extension['class'])) {
                    throw new Exception(
                        \sprintf(
                            'Class "%s" does not exist',
                            $extension['class']
                        )
                    );
                }

                $extensionClass = new ReflectionClass($extension['class']);

                if (!$extensionClass->implementsInterface(Hook::class)) {
                    throw new Exception(
                        \sprintf(
                            'Class "%s" does not implement a PHPUnit\Runner\Hook interface',
                            $extension['class']
                        )
                    );
                }

                $this->extensions[] = $extensionClass->newInstance();
            }

            foreach ($arguments['configuration']->getListenerConfiguration() as $listener) {
                if (!\class_exists($listener['class'], false) &&
                    $listener['file'] !== '') {
                    require_once $listener['file'];
                }

                if (!\class_exists($listener['class'])) {
                    throw new Exception(
                        \sprintf(
                            'Class "%s" does not exist',
                            $listener['class']
                        )
                    );
                }

                $listenerClass = new ReflectionClass($listener['class']);

                if (!$listenerClass->implementsInterface(TestListener::class)) {
                    throw new Exception(
                        \sprintf(
                            'Class "%s" does not implement the PHPUnit\Framework\TestListener interface',
                            $listener['class']
                        )
                    );
                }

                if (\count($listener['arguments']) == 0) {
                    $listener = new $listener['class'];
                } else {
                    $listener = $listenerClass->newInstanceArgs(
                        $listener['arguments']
                    );
                }

                $arguments['listeners'][] = $listener;
            }

            $loggingConfiguration = $arguments['configuration']->getLoggingConfiguration();

            if (isset($loggingConfiguration['coverage-clover']) && !isset($arguments['coverageClover'])) {
                $arguments['coverageClover'] = $loggingConfiguration['coverage-clover'];
            }

            if (isset($loggingConfiguration['coverage-crap4j']) && !isset($arguments['coverageCrap4J'])) {
                $arguments['coverageCrap4J'] = $loggingConfiguration['coverage-crap4j'];

                if (isset($loggingConfiguration['crap4jThreshold']) && !isset($arguments['crap4jThreshold'])) {
                    $arguments['crap4jThreshold'] = $loggingConfiguration['crap4jThreshold'];
                }
            }

            if (isset($loggingConfiguration['coverage-html']) && !isset($arguments['coverageHtml'])) {
                if (isset($loggingConfiguration['lowUpperBound']) && !isset($arguments['reportLowUpperBound'])) {
                    $arguments['reportLowUpperBound'] = $loggingConfiguration['lowUpperBound'];
                }

                if (isset($loggingConfiguration['highLowerBound']) && !isset($arguments['reportHighLowerBound'])) {
                    $arguments['reportHighLowerBound'] = $loggingConfiguration['highLowerBound'];
                }

                $arguments['coverageHtml'] = $loggingConfiguration['coverage-html'];
            }

            if (isset($loggingConfiguration['coverage-php']) && !isset($arguments['coveragePHP'])) {
                $arguments['coveragePHP'] = $loggingConfiguration['coverage-php'];
            }

            if (isset($loggingConfiguration['coverage-text']) && !isset($arguments['coverageText'])) {
                $arguments['coverageText'] = $loggingConfiguration['coverage-text'];

                if (isset($loggingConfiguration['coverageTextShowUncoveredFiles'])) {
                    $arguments['coverageTextShowUncoveredFiles'] = $loggingConfiguration['coverageTextShowUncoveredFiles'];
                } else {
                    $arguments['coverageTextShowUncoveredFiles'] = false;
                }

                if (isset($loggingConfiguration['coverageTextShowOnlySummary'])) {
                    $arguments['coverageTextShowOnlySummary'] = $loggingConfiguration['coverageTextShowOnlySummary'];
                } else {
                    $arguments['coverageTextShowOnlySummary'] = false;
                }
            }

            if (isset($loggingConfiguration['coverage-xml']) && !isset($arguments['coverageXml'])) {
                $arguments['coverageXml'] = $loggingConfiguration['coverage-xml'];
            }

            if (isset($loggingConfiguration['plain'])) {
                $arguments['listeners'][] = new ResultPrinter(
                    $loggingConfiguration['plain'],
                    true
                );
            }

            if (isset($loggingConfiguration['teamcity']) && !isset($arguments['teamcityLogfile'])) {
                $arguments['teamcityLogfile'] = $loggingConfiguration['teamcity'];
            }

            if (isset($loggingConfiguration['junit']) && !isset($arguments['junitLogfile'])) {
                $arguments['junitLogfile'] = $loggingConfiguration['junit'];
            }

            if (isset($loggingConfiguration['testdox-html']) && !isset($arguments['testdoxHTMLFile'])) {
                $arguments['testdoxHTMLFile'] = $loggingConfiguration['testdox-html'];
            }

            if (isset($loggingConfiguration['testdox-text']) && !isset($arguments['testdoxTextFile'])) {
                $arguments['testdoxTextFile'] = $loggingConfiguration['testdox-text'];
            }

            if (isset($loggingConfiguration['testdox-xml']) && !isset($arguments['testdoxXMLFile'])) {
                $arguments['testdoxXMLFile'] = $loggingConfiguration['testdox-xml'];
            }

            $testdoxGroupConfiguration = $arguments['configuration']->getTestdoxGroupConfiguration();

            if (isset($testdoxGroupConfiguration['include']) &&
                !isset($arguments['testdoxGroups'])) {
                $arguments['testdoxGroups'] = $testdoxGroupConfiguration['include'];
            }

            if (isset($testdoxGroupConfiguration['exclude']) &&
                !isset($arguments['testdoxExcludeGroups'])) {
                $arguments['testdoxExcludeGroups'] = $testdoxGroupConfiguration['exclude'];
            }
        }

        $arguments['addUncoveredFilesFromWhitelist']                  = $arguments['addUncoveredFilesFromWhitelist'] ?? true;
        $arguments['backupGlobals']                                   = $arguments['backupGlobals'] ?? null;
        $arguments['backupStaticAttributes']                          = $arguments['backupStaticAttributes'] ?? null;
        $arguments['beStrictAboutChangesToGlobalState']               = $arguments['beStrictAboutChangesToGlobalState'] ?? null;
        $arguments['beStrictAboutResourceUsageDuringSmallTests']      = $arguments['beStrictAboutResourceUsageDuringSmallTests'] ?? false;
        $arguments['cacheTokens']                                     = $arguments['cacheTokens'] ?? false;
        $arguments['colors']                                          = $arguments['colors'] ?? ResultPrinter::COLOR_DEFAULT;
        $arguments['columns']                                         = $arguments['columns'] ?? 80;
        $arguments['convertDeprecationsToExceptions']                 = $arguments['convertDeprecationsToExceptions'] ?? true;
        $arguments['convertErrorsToExceptions']                       = $arguments['convertErrorsToExceptions'] ?? true;
        $arguments['convertNoticesToExceptions']                      = $arguments['convertNoticesToExceptions'] ?? true;
        $arguments['convertWarningsToExceptions']                     = $arguments['convertWarningsToExceptions'] ?? true;
        $arguments['crap4jThreshold']                                 = $arguments['crap4jThreshold'] ?? 30;
        $arguments['disallowTestOutput']                              = $arguments['disallowTestOutput'] ?? false;
        $arguments['disallowTodoAnnotatedTests']                      = $arguments['disallowTodoAnnotatedTests'] ?? false;
        $arguments['enforceTimeLimit']                                = $arguments['enforceTimeLimit'] ?? false;
        $arguments['excludeGroups']                                   = $arguments['excludeGroups'] ?? [];
        $arguments['failOnRisky']                                     = $arguments['failOnRisky'] ?? false;
        $arguments['failOnWarning']                                   = $arguments['failOnWarning'] ?? false;
        $arguments['groups']                                          = $arguments['groups'] ?? [];
        $arguments['processIsolation']                                = $arguments['processIsolation'] ?? false;
        $arguments['processUncoveredFilesFromWhitelist']              = $arguments['processUncoveredFilesFromWhitelist'] ?? false;
        $arguments['registerMockObjectsFromTestArgumentsRecursively'] = $arguments['registerMockObjectsFromTestArgumentsRecursively'] ?? false;
        $arguments['repeat']                                          = $arguments['repeat'] ?? false;
        $arguments['reportHighLowerBound']                            = $arguments['reportHighLowerBound'] ?? 90;
        $arguments['reportLowUpperBound']                             = $arguments['reportLowUpperBound'] ?? 50;
        $arguments['reportUselessTests']                              = $arguments['reportUselessTests'] ?? true;
        $arguments['reverseList']                                     = $arguments['reverseList'] ?? false;
        $arguments['stopOnError']                                     = $arguments['stopOnError'] ?? false;
        $arguments['stopOnFailure']                                   = $arguments['stopOnFailure'] ?? false;
        $arguments['stopOnIncomplete']                                = $arguments['stopOnIncomplete'] ?? false;
        $arguments['stopOnRisky']                                     = $arguments['stopOnRisky'] ?? false;
        $arguments['stopOnSkipped']                                   = $arguments['stopOnSkipped'] ?? false;
        $arguments['stopOnWarning']                                   = $arguments['stopOnWarning'] ?? false;
        $arguments['strictCoverage']                                  = $arguments['strictCoverage'] ?? false;
        $arguments['testdoxExcludeGroups']                            = $arguments['testdoxExcludeGroups'] ?? [];
        $arguments['testdoxGroups']                                   = $arguments['testdoxGroups'] ?? [];
        $arguments['timeoutForLargeTests']                            = $arguments['timeoutForLargeTests'] ?? 60;
        $arguments['timeoutForMediumTests']                           = $arguments['timeoutForMediumTests'] ?? 10;
        $arguments['timeoutForSmallTests']                            = $arguments['timeoutForSmallTests'] ?? 1;
        $arguments['verbose']                                         = $arguments['verbose'] ?? false;
    }

    /**
     * @param TestSuite $suite
     * @param array     $arguments
     *
     * @throws \ReflectionException
     * @throws \InvalidArgumentException
     */
    private function processSuiteFilters(TestSuite $suite, array $arguments): void
    {
        if (!$arguments['filter'] &&
            empty($arguments['groups']) &&
            empty($arguments['excludeGroups'])) {
            return;
        }

        $filterFactory = new Factory;

        if (!empty($arguments['excludeGroups'])) {
            $filterFactory->addFilter(
                new ReflectionClass(ExcludeGroupFilterIterator::class),
                $arguments['excludeGroups']
            );
        }

        if (!empty($arguments['groups'])) {
            $filterFactory->addFilter(
                new ReflectionClass(IncludeGroupFilterIterator::class),
                $arguments['groups']
            );
        }

        if ($arguments['filter']) {
            $filterFactory->addFilter(
                new ReflectionClass(NameFilterIterator::class),
                $arguments['filter']
            );
        }

        $suite->injectFilter($filterFactory);
    }

    /**
     * @param string $type
     * @param string $message
     */
    private function writeMessage($type, $message): void
    {
        if (!$this->messagePrinted) {
            $this->write("\n");
        }

        $this->write(
            \sprintf(
                "%-15s%s\n",
                $type . ':',
                $message
            )
        );

        $this->messagePrinted = true;
    }
}<|MERGE_RESOLUTION|>--- conflicted
+++ resolved
@@ -92,29 +92,11 @@
     private $messagePrinted = false;
 
     /**
-<<<<<<< HEAD
      * @var Hook[]
      */
     private $extensions = [];
 
     /**
-     * @param TestSuiteLoader    $loader
-     * @param CodeCoverageFilter $filter
-     */
-    public function __construct(TestSuiteLoader $loader = null, CodeCoverageFilter $filter = null)
-    {
-        if ($filter === null) {
-            $filter = new CodeCoverageFilter;
-        }
-
-        $this->codeCoverageFilter = $filter;
-        $this->loader             = $loader;
-        $this->runtime            = new Runtime;
-    }
-
-    /**
-=======
->>>>>>> 9f0b3793
      * @param ReflectionClass|Test $test
      * @param array                $arguments
      * @param bool                 $exit
