<?php declare(strict_types=1);
/*
 * This file is part of PHPUnit.
 *
 * (c) Sebastian Bergmann <sebastian@phpunit.de>
 *
 * For the full copyright and license information, please view the LICENSE
 * file that was distributed with this source code.
 */
namespace PHPUnit\TextUI;

use PHPUnit\Framework\Exception;
use PHPUnit\Framework\Test;
use PHPUnit\Framework\TestCase;
use PHPUnit\Framework\TestResult;
use PHPUnit\Framework\TestSuite;
use PHPUnit\Runner\AfterLastTestHook;
use PHPUnit\Runner\BaseTestRunner;
use PHPUnit\Runner\BeforeFirstTestHook;
use PHPUnit\Runner\DefaultTestResultCache;
use PHPUnit\Runner\Filter\ExcludeGroupFilterIterator;
use PHPUnit\Runner\Filter\Factory;
use PHPUnit\Runner\Filter\IncludeGroupFilterIterator;
use PHPUnit\Runner\Filter\NameFilterIterator;
use PHPUnit\Runner\Hook;
use PHPUnit\Runner\NullTestResultCache;
use PHPUnit\Runner\ResultCacheExtension;
use PHPUnit\Runner\StandardTestSuiteLoader;
use PHPUnit\Runner\TestHook;
use PHPUnit\Runner\TestListenerAdapter;
use PHPUnit\Runner\TestSuiteLoader;
use PHPUnit\Runner\TestSuiteSorter;
use PHPUnit\Runner\Version;
use PHPUnit\TextUI\Configuration\Configuration;
use PHPUnit\TextUI\Configuration\ExtensionHandler;
use PHPUnit\TextUI\Configuration\PhpHandler;
use PHPUnit\TextUI\Configuration\Registry;
use PHPUnit\Util\Filesystem;
use PHPUnit\Util\Log\JUnit;
use PHPUnit\Util\Log\TeamCity;
use PHPUnit\Util\Printer;
use PHPUnit\Util\TestDox\CliTestDoxPrinter;
use PHPUnit\Util\TestDox\HtmlResultPrinter;
use PHPUnit\Util\TestDox\TextResultPrinter;
use PHPUnit\Util\TestDox\XmlResultPrinter;
use PHPUnit\Util\XdebugFilterScriptGenerator;
use SebastianBergmann\CodeCoverage\CodeCoverage;
use SebastianBergmann\CodeCoverage\Exception as CodeCoverageException;
use SebastianBergmann\CodeCoverage\Filter as CodeCoverageFilter;
use SebastianBergmann\CodeCoverage\Report\Clover as CloverReport;
use SebastianBergmann\CodeCoverage\Report\Crap4j as Crap4jReport;
use SebastianBergmann\CodeCoverage\Report\Html\Facade as HtmlReport;
use SebastianBergmann\CodeCoverage\Report\PHP as PhpReport;
use SebastianBergmann\CodeCoverage\Report\Text as TextReport;
use SebastianBergmann\CodeCoverage\Report\Xml\Facade as XmlReport;
use SebastianBergmann\Comparator\Comparator;
use SebastianBergmann\Environment\Runtime;
use SebastianBergmann\Invoker\Invoker;
use SebastianBergmann\Timer\Timer;

/**
 * @internal This class is not covered by the backward compatibility promise for PHPUnit
 */
final class TestRunner extends BaseTestRunner
{
    public const SUCCESS_EXIT   = 0;

    public const FAILURE_EXIT   = 1;

    public const EXCEPTION_EXIT = 2;

    /**
     * @var bool
     */
    private static $versionStringPrinted = false;

    /**
     * @var CodeCoverageFilter
     */
    private $codeCoverageFilter;

    /**
     * @var TestSuiteLoader
     */
    private $loader;

    /**
     * @var ResultPrinter
     */
    private $printer;

    /**
     * @var Runtime
     */
    private $runtime;

    /**
     * @var bool
     */
    private $messagePrinted = false;

    /**
     * @var Hook[]
     */
    private $extensions = [];

    public function __construct(TestSuiteLoader $loader = null, CodeCoverageFilter $filter = null)
    {
        if ($filter === null) {
            $filter = new CodeCoverageFilter;
        }

        $this->codeCoverageFilter = $filter;
        $this->loader             = $loader;
        $this->runtime            = new Runtime;
    }

    /**
     * @throws \PHPUnit\Runner\Exception
     * @throws Exception
     */
<<<<<<< HEAD
    public function run(Test $suite, array $arguments = [], bool $exit = true): TestResult
=======
    public function doRun(Test $suite, array $arguments = [], array $warnings = [], bool $exit = true): TestResult
>>>>>>> 9041d826
    {
        if (isset($arguments['configuration'])) {
            $GLOBALS['__PHPUNIT_CONFIGURATION_FILE'] = $arguments['configuration'];
        }

        $this->handleConfiguration($arguments);

        if (\is_int($arguments['columns']) && $arguments['columns'] < 16) {
            $arguments['columns']   = 16;
            $tooFewColumnsRequested = true;
        }

        if (isset($arguments['bootstrap'])) {
            $GLOBALS['__PHPUNIT_BOOTSTRAP'] = $arguments['bootstrap'];
        }

        if ($suite instanceof TestCase || $suite instanceof TestSuite) {
            if ($arguments['backupGlobals'] === true) {
                $suite->setBackupGlobals(true);
            }

            if ($arguments['backupStaticAttributes'] === true) {
                $suite->setBackupStaticAttributes(true);
            }

            if ($arguments['beStrictAboutChangesToGlobalState'] === true) {
                $suite->setBeStrictAboutChangesToGlobalState(true);
            }
        }

        if ($arguments['executionOrder'] === TestSuiteSorter::ORDER_RANDOMIZED) {
            \mt_srand($arguments['randomOrderSeed']);
        }

        if ($arguments['cacheResult']) {
            if (!isset($arguments['cacheResultFile'])) {
                if (isset($arguments['configuration'])) {
                    \assert($arguments['configuration'] instanceof Configuration);

                    $cacheLocation = $arguments['configuration']->filename();
                } else {
                    $cacheLocation = $_SERVER['PHP_SELF'];
                }

                $arguments['cacheResultFile'] = null;

                $cacheResultFile = \realpath($cacheLocation);

                if ($cacheResultFile !== false) {
                    $arguments['cacheResultFile'] = \dirname($cacheResultFile);
                }
            }

            $cache = new DefaultTestResultCache($arguments['cacheResultFile']);

            $this->addExtension(new ResultCacheExtension($cache));
        }

        if ($arguments['executionOrder'] !== TestSuiteSorter::ORDER_DEFAULT || $arguments['executionOrderDefects'] !== TestSuiteSorter::ORDER_DEFAULT || $arguments['resolveDependencies']) {
            $cache = $cache ?? new NullTestResultCache;

            $cache->load();

            $sorter = new TestSuiteSorter($cache);

            $sorter->reorderTestsInSuite($suite, $arguments['executionOrder'], $arguments['resolveDependencies'], $arguments['executionOrderDefects']);
            $originalExecutionOrder = $sorter->getOriginalExecutionOrder();

            unset($sorter);
        }

        if (\is_int($arguments['repeat']) && $arguments['repeat'] > 0) {
            $_suite = new TestSuite;

            /* @noinspection PhpUnusedLocalVariableInspection */
            foreach (\range(1, $arguments['repeat']) as $step) {
                $_suite->addTest($suite);
            }

            $suite = $_suite;

            unset($_suite);
        }

        $result = $this->createTestResult();

        $listener       = new TestListenerAdapter;
        $listenerNeeded = false;

        foreach ($this->extensions as $extension) {
            if ($extension instanceof TestHook) {
                $listener->add($extension);

                $listenerNeeded = true;
            }
        }

        if ($listenerNeeded) {
            $result->addListener($listener);
        }

        unset($listener, $listenerNeeded);

        if (!$arguments['convertDeprecationsToExceptions']) {
            $result->convertDeprecationsToExceptions(false);
        }

        if (!$arguments['convertErrorsToExceptions']) {
            $result->convertErrorsToExceptions(false);
        }

        if (!$arguments['convertNoticesToExceptions']) {
            $result->convertNoticesToExceptions(false);
        }

        if (!$arguments['convertWarningsToExceptions']) {
            $result->convertWarningsToExceptions(false);
        }

        if ($arguments['stopOnError']) {
            $result->stopOnError(true);
        }

        if ($arguments['stopOnFailure']) {
            $result->stopOnFailure(true);
        }

        if ($arguments['stopOnWarning']) {
            $result->stopOnWarning(true);
        }

        if ($arguments['stopOnIncomplete']) {
            $result->stopOnIncomplete(true);
        }

        if ($arguments['stopOnRisky']) {
            $result->stopOnRisky(true);
        }

        if ($arguments['stopOnSkipped']) {
            $result->stopOnSkipped(true);
        }

        if ($arguments['stopOnDefect']) {
            $result->stopOnDefect(true);
        }

        if ($arguments['registerMockObjectsFromTestArgumentsRecursively']) {
            $result->setRegisterMockObjectsFromTestArgumentsRecursively(true);
        }

        if ($this->printer === null) {
            if (isset($arguments['printer'])) {
                if ($arguments['printer'] instanceof ResultPrinter) {
                    $this->printer = $arguments['printer'];
                } elseif (\is_string($arguments['printer']) && \class_exists($arguments['printer'], false)) {
                    try {
                        $reflector = new \ReflectionClass($arguments['printer']);

                        if ($reflector->implementsInterface(ResultPrinter::class)) {
                            $this->printer = $this->createPrinter($arguments['printer'], $arguments);
                        }

                        // @codeCoverageIgnoreStart
                    } catch (\ReflectionException $e) {
                        throw new Exception(
                            $e->getMessage(),
                            (int) $e->getCode(),
                            $e
                        );
                    }
                    // @codeCoverageIgnoreEnd
                }
            } else {
                $this->printer = $this->createPrinter(DefaultResultPrinter::class, $arguments);
            }
        }

        if (isset($originalExecutionOrder) && $this->printer instanceof CliTestDoxPrinter) {
            \assert($this->printer instanceof CliTestDoxPrinter);

            $this->printer->setOriginalExecutionOrder($originalExecutionOrder);
            $this->printer->setShowProgressAnimation(!$arguments['noInteraction']);
        }

        $this->printer->write(
            Version::getVersionString() . "\n"
        );

        self::$versionStringPrinted = true;

        if ($arguments['verbose']) {
            $this->writeMessage('Runtime', $this->runtime->getNameWithVersionAndCodeCoverageDriver());

            if (isset($arguments['configuration'])) {
                \assert($arguments['configuration'] instanceof Configuration);

                $this->writeMessage(
                    'Configuration',
                    $arguments['configuration']->filename()
                );
            }

            foreach ($arguments['loadedExtensions'] as $extension) {
                $this->writeMessage(
                    'Extension',
                    $extension
                );
            }

            foreach ($arguments['notLoadedExtensions'] as $extension) {
                $this->writeMessage(
                    'Extension',
                    $extension
                );
            }
        }

        foreach ($warnings as $warning) {
            $this->writeMessage('Warning', $warning);
        }

        if ($arguments['executionOrder'] === TestSuiteSorter::ORDER_RANDOMIZED) {
            $this->writeMessage(
                'Random seed',
                (string) $arguments['randomOrderSeed']
            );
        }

        if (isset($tooFewColumnsRequested)) {
            $this->writeMessage('Error', 'Less than 16 columns requested, number of columns set to 16');
        }

        if ($this->runtime->discardsComments()) {
            $this->writeMessage('Warning', 'opcache.save_comments=0 set; annotations will not work');
        }

        if (isset($arguments['configuration'])) {
            \assert($arguments['configuration'] instanceof Configuration);

            if ($arguments['configuration']->hasValidationErrors()) {
                $this->write(
                    "\n  Warning - The configuration file did not pass validation!\n  The following problems have been detected:\n"
                );

                foreach ($arguments['configuration']->validationErrors() as $line => $errors) {
                    $this->write(\sprintf("\n  Line %d:\n", $line));

                    foreach ($errors as $msg) {
                        $this->write(\sprintf("  - %s\n", $msg));
                    }
                }

                $this->write("\n  Test results may not be as expected.\n\n");
            }
        }

        if (isset($arguments['conflictBetweenPrinterClassAndTestdox'])) {
            $this->writeMessage('Warning', 'Directives printerClass and testdox are mutually exclusive');
        }

        foreach ($arguments['listeners'] as $listener) {
            $result->addListener($listener);
        }

        $result->addListener($this->printer);

        $codeCoverageReports = 0;

        if (!isset($arguments['noLogging'])) {
            if (isset($arguments['testdoxHTMLFile'])) {
                $result->addListener(
                    new HtmlResultPrinter(
                        $arguments['testdoxHTMLFile'],
                        $arguments['testdoxGroups'],
                        $arguments['testdoxExcludeGroups']
                    )
                );
            }

            if (isset($arguments['testdoxTextFile'])) {
                $result->addListener(
                    new TextResultPrinter(
                        $arguments['testdoxTextFile'],
                        $arguments['testdoxGroups'],
                        $arguments['testdoxExcludeGroups']
                    )
                );
            }

            if (isset($arguments['testdoxXMLFile'])) {
                $result->addListener(
                    new XmlResultPrinter(
                        $arguments['testdoxXMLFile']
                    )
                );
            }

            if (isset($arguments['teamcityLogfile'])) {
                $result->addListener(
                    new TeamCity($arguments['teamcityLogfile'])
                );
            }

            if (isset($arguments['junitLogfile'])) {
                $result->addListener(
                    new JUnit(
                        $arguments['junitLogfile'],
                        $arguments['reportUselessTests']
                    )
                );
            }

            if (isset($arguments['coverageClover'])) {
                $codeCoverageReports++;
            }

            if (isset($arguments['coverageCrap4J'])) {
                $codeCoverageReports++;
            }

            if (isset($arguments['coverageHtml'])) {
                $codeCoverageReports++;
            }

            if (isset($arguments['coveragePHP'])) {
                $codeCoverageReports++;
            }

            if (isset($arguments['coverageText'])) {
                $codeCoverageReports++;
            }

            if (isset($arguments['coverageXml'])) {
                $codeCoverageReports++;
            }
        }

        if (isset($arguments['noCoverage'])) {
            $codeCoverageReports = 0;
        }

        if ($codeCoverageReports > 0 && !$this->runtime->canCollectCodeCoverage()) {
            $this->writeMessage('Error', 'No code coverage driver is available');

            $codeCoverageReports = 0;
        }

        if ($codeCoverageReports > 0 || isset($arguments['xdebugFilterFile'])) {
            $whitelistFromConfigurationFile = false;
            $whitelistFromOption            = false;

            if (isset($arguments['whitelist'])) {
                if (!\is_array($arguments['whitelist'])) {
                    $whitelistDirectories = [$arguments['whitelist']];
                } else {
                    $whitelistDirectories = $arguments['whitelist'];
                }

                foreach ($whitelistDirectories as $whitelistDirectory) {
                    $this->codeCoverageFilter->addDirectoryToWhitelist($whitelistDirectory);
                }

                $whitelistFromOption = true;
            }

            if (isset($arguments['configuration'])) {
                \assert($arguments['configuration'] instanceof Configuration);

                $filterConfiguration = $arguments['configuration']->filter();

                if ($filterConfiguration->hasNonEmptyWhitelist()) {
                    $whitelistFromConfigurationFile = true;

                    foreach ($filterConfiguration->directories() as $directory) {
                        $this->codeCoverageFilter->addDirectoryToWhitelist(
                            $directory->path(),
                            $directory->suffix(),
                            $directory->prefix()
                        );
                    }

                    foreach ($filterConfiguration->files() as $file) {
                        $this->codeCoverageFilter->addFileToWhitelist($file->path());
                    }

                    foreach ($filterConfiguration->excludeDirectories() as $directory) {
                        $this->codeCoverageFilter->removeDirectoryFromWhitelist(
                            $directory->path(),
                            $directory->suffix(),
                            $directory->prefix()
                        );
                    }

                    foreach ($filterConfiguration->excludeFiles() as $file) {
                        $this->codeCoverageFilter->removeFileFromWhitelist($file->path());
                    }
                }
            }
        }

        if ($codeCoverageReports > 0) {
            $codeCoverage = new CodeCoverage(
                null,
                $this->codeCoverageFilter
            );

            $codeCoverage->setUnintentionallyCoveredSubclassesWhitelist(
                [Comparator::class]
            );

            $codeCoverage->setCheckForUnintentionallyCoveredCode(
                $arguments['strictCoverage']
            );

            $codeCoverage->setCheckForMissingCoversAnnotation(
                $arguments['strictCoverage']
            );

            if (isset($arguments['forceCoversAnnotation'])) {
                $codeCoverage->setForceCoversAnnotation(
                    $arguments['forceCoversAnnotation']
                );
            }

            if (isset($arguments['ignoreDeprecatedCodeUnitsFromCodeCoverage'])) {
                $codeCoverage->setIgnoreDeprecatedCode(
                    $arguments['ignoreDeprecatedCodeUnitsFromCodeCoverage']
                );
            }

            if (isset($arguments['disableCodeCoverageIgnore']) && $arguments['disableCodeCoverageIgnore'] === true) {
                $codeCoverage->setDisableIgnoredLines(true);
            }

            if (isset($arguments['configuration'])) {
                \assert($arguments['configuration'] instanceof Configuration);

                $filterConfiguration = $arguments['configuration']->filter();

                if ($filterConfiguration->hasNonEmptyWhitelist()) {
                    $codeCoverage->setAddUncoveredFilesFromWhitelist(
                        $filterConfiguration->addUncoveredFilesFromWhitelist()
                    );

                    $codeCoverage->setProcessUncoveredFilesFromWhitelist(
                        $filterConfiguration->processUncoveredFilesFromWhitelist()
                    );
                }
            }

            if (!$this->codeCoverageFilter->hasWhitelist()) {
                if (!$whitelistFromConfigurationFile && !$whitelistFromOption) {
                    $this->writeMessage('Error', 'No whitelist is configured, no code coverage will be generated.');
                } else {
                    $this->writeMessage('Error', 'Incorrect whitelist config, no code coverage will be generated.');
                }

                $codeCoverageReports = 0;

                unset($codeCoverage);
            }
        }

        if (isset($arguments['xdebugFilterFile'], $filterConfiguration)) {
            $this->write("\n");

            $script = (new XdebugFilterScriptGenerator)->generate($filterConfiguration);

            if ($arguments['xdebugFilterFile'] !== 'php://stdout' && $arguments['xdebugFilterFile'] !== 'php://stderr' && !Filesystem::createDirectory(\dirname($arguments['xdebugFilterFile']))) {
                $this->write(\sprintf('Cannot write Xdebug filter script to %s ' . \PHP_EOL, $arguments['xdebugFilterFile']));

                exit(self::EXCEPTION_EXIT);
            }

            \file_put_contents($arguments['xdebugFilterFile'], $script);

            $this->write(\sprintf('Wrote Xdebug filter script to %s ' . \PHP_EOL, $arguments['xdebugFilterFile']));

            exit(self::SUCCESS_EXIT);
        }

        $this->printer->write("\n");

        if (isset($codeCoverage)) {
            $result->setCodeCoverage($codeCoverage);

            if ($codeCoverageReports > 1 && isset($arguments['cacheTokens'])) {
                $codeCoverage->setCacheTokens($arguments['cacheTokens']);
            }
        }

        $result->beStrictAboutTestsThatDoNotTestAnything($arguments['reportUselessTests']);
        $result->beStrictAboutOutputDuringTests($arguments['disallowTestOutput']);
        $result->beStrictAboutTodoAnnotatedTests($arguments['disallowTodoAnnotatedTests']);
        $result->beStrictAboutResourceUsageDuringSmallTests($arguments['beStrictAboutResourceUsageDuringSmallTests']);

        if ($arguments['enforceTimeLimit'] === true && !(new Invoker)->canInvokeWithTimeout()) {
            $this->writeMessage('Error', 'PHP extension pcntl is required for enforcing time limits');
        }

        $result->enforceTimeLimit($arguments['enforceTimeLimit']);
        $result->setDefaultTimeLimit($arguments['defaultTimeLimit']);
        $result->setTimeoutForSmallTests($arguments['timeoutForSmallTests']);
        $result->setTimeoutForMediumTests($arguments['timeoutForMediumTests']);
        $result->setTimeoutForLargeTests($arguments['timeoutForLargeTests']);

        if ($suite instanceof TestSuite) {
            $this->processSuiteFilters($suite, $arguments);
            $suite->setRunTestInSeparateProcess($arguments['processIsolation']);
        }

        foreach ($this->extensions as $extension) {
            if ($extension instanceof BeforeFirstTestHook) {
                $extension->executeBeforeFirstTest();
            }
        }

        $testSuiteWarningsPrinted = false;

        foreach ($suite->warnings() as $warning) {
            $this->writeMessage('Warning', $warning);

            $testSuiteWarningsPrinted = true;
        }

        if ($testSuiteWarningsPrinted) {
            $this->write(\PHP_EOL);
        }

        $suite->run($result);

        foreach ($this->extensions as $extension) {
            if ($extension instanceof AfterLastTestHook) {
                $extension->executeAfterLastTest();
            }
        }

        $result->flushListeners();
        $this->printer->printResult($result);

        if (isset($codeCoverage)) {
            if (isset($arguments['coverageClover'])) {
                $this->codeCoverageGenerationStart('Clover XML');

                try {
                    $writer = new CloverReport;
                    $writer->process($codeCoverage, $arguments['coverageClover']);

                    $this->codeCoverageGenerationSucceeded();

                    unset($writer);
                } catch (CodeCoverageException $e) {
                    $this->codeCoverageGenerationFailed($e);
                }
            }

            if (isset($arguments['coverageCrap4J'])) {
                $this->codeCoverageGenerationStart('Crap4J XML');

                try {
                    $writer = new Crap4jReport($arguments['crap4jThreshold']);
                    $writer->process($codeCoverage, $arguments['coverageCrap4J']);

                    $this->codeCoverageGenerationSucceeded();

                    unset($writer);
                } catch (CodeCoverageException $e) {
                    $this->codeCoverageGenerationFailed($e);
                }
            }

            if (isset($arguments['coverageHtml'])) {
                $this->codeCoverageGenerationStart('HTML');

                try {
                    $writer = new HtmlReport(
                        $arguments['reportLowUpperBound'],
                        $arguments['reportHighLowerBound'],
                        \sprintf(
                            ' and <a href="https://phpunit.de/">PHPUnit %s</a>',
                            Version::id()
                        )
                    );

                    $writer->process($codeCoverage, $arguments['coverageHtml']);

                    $this->codeCoverageGenerationSucceeded();

                    unset($writer);
                } catch (CodeCoverageException $e) {
                    $this->codeCoverageGenerationFailed($e);
                }
            }

            if (isset($arguments['coveragePHP'])) {
                $this->codeCoverageGenerationStart('PHP');

                try {
                    $writer = new PhpReport;
                    $writer->process($codeCoverage, $arguments['coveragePHP']);

                    $this->codeCoverageGenerationSucceeded();

                    unset($writer);
                } catch (CodeCoverageException $e) {
                    $this->codeCoverageGenerationFailed($e);
                }
            }

            if (isset($arguments['coverageText'])) {
                if ($arguments['coverageText'] === 'php://stdout') {
                    $outputStream = $this->printer;
                    $colors       = $arguments['colors'] && $arguments['colors'] !== DefaultResultPrinter::COLOR_NEVER;
                } else {
                    $outputStream = new Printer($arguments['coverageText']);
                    $colors       = false;
                }

                $processor = new TextReport(
                    $arguments['reportLowUpperBound'],
                    $arguments['reportHighLowerBound'],
                    $arguments['coverageTextShowUncoveredFiles'],
                    $arguments['coverageTextShowOnlySummary']
                );

                $outputStream->write(
                    $processor->process($codeCoverage, $colors)
                );
            }

            if (isset($arguments['coverageXml'])) {
                $this->codeCoverageGenerationStart('PHPUnit XML');

                try {
                    $writer = new XmlReport(Version::id());
                    $writer->process($codeCoverage, $arguments['coverageXml']);

                    $this->codeCoverageGenerationSucceeded();

                    unset($writer);
                } catch (CodeCoverageException $e) {
                    $this->codeCoverageGenerationFailed($e);
                }
            }
        }

        if ($exit) {
            if ($result->wasSuccessfulIgnoringWarnings()) {
                if ($arguments['failOnRisky'] && !$result->allHarmless()) {
                    exit(self::FAILURE_EXIT);
                }

                if ($arguments['failOnWarning'] && $result->warningCount() > 0) {
                    exit(self::FAILURE_EXIT);
                }

                if ($arguments['failOnIncomplete'] && $result->notImplementedCount() > 0) {
                    exit(self::FAILURE_EXIT);
                }

                if ($arguments['failOnSkipped'] && $result->skippedCount() > 0) {
                    exit(self::FAILURE_EXIT);
                }

                exit(self::SUCCESS_EXIT);
            }

            if ($result->errorCount() > 0) {
                exit(self::EXCEPTION_EXIT);
            }

            if ($result->failureCount() > 0) {
                exit(self::FAILURE_EXIT);
            }
        }

        return $result;
    }

    /**
     * Returns the loader to be used.
     */
    public function getLoader(): TestSuiteLoader
    {
        if ($this->loader === null) {
            $this->loader = new StandardTestSuiteLoader;
        }

        return $this->loader;
    }

    public function addExtension(Hook $extension): void
    {
        $this->extensions[] = $extension;
    }

    /**
     * Override to define how to handle a failed loading of
     * a test suite.
     */
    protected function runFailed(string $message): void
    {
        $this->write($message . \PHP_EOL);

        exit(self::FAILURE_EXIT);
    }

    private function createTestResult(): TestResult
    {
        return new TestResult;
    }

    private function write(string $buffer): void
    {
        if (\PHP_SAPI !== 'cli' && \PHP_SAPI !== 'phpdbg') {
            $buffer = \htmlspecialchars($buffer);
        }

        if ($this->printer !== null) {
            $this->printer->write($buffer);
        } else {
            print $buffer;
        }
    }

    /**
     * @throws Exception
     */
    private function handleConfiguration(array &$arguments): void
    {
        if (isset($arguments['configuration']) &&
            !$arguments['configuration'] instanceof Configuration) {
            $arguments['configuration'] = Registry::getInstance()->get($arguments['configuration']);
        }

        $arguments['debug']     = $arguments['debug'] ?? false;
        $arguments['filter']    = $arguments['filter'] ?? false;
        $arguments['listeners'] = $arguments['listeners'] ?? [];

        if (isset($arguments['configuration'])) {
            (new PhpHandler)->handle($arguments['configuration']->php());

            $phpunitConfiguration = $arguments['configuration']->phpunit();

            $arguments['backupGlobals']                                   = $arguments['backupGlobals'] ?? $phpunitConfiguration->backupGlobals();
            $arguments['backupStaticAttributes']                          = $arguments['backupStaticAttributes'] ?? $phpunitConfiguration->backupStaticAttributes();
            $arguments['beStrictAboutChangesToGlobalState']               = $arguments['beStrictAboutChangesToGlobalState'] ?? $phpunitConfiguration->beStrictAboutChangesToGlobalState();
            $arguments['cacheResult']                                     = $arguments['cacheResult'] ?? $phpunitConfiguration->cacheResult();
            $arguments['cacheTokens']                                     = $arguments['cacheTokens'] ?? $phpunitConfiguration->cacheTokens();
            $arguments['colors']                                          = $arguments['colors'] ?? $phpunitConfiguration->colors();
            $arguments['convertDeprecationsToExceptions']                 = $arguments['convertDeprecationsToExceptions'] ?? $phpunitConfiguration->convertDeprecationsToExceptions();
            $arguments['convertErrorsToExceptions']                       = $arguments['convertErrorsToExceptions'] ?? $phpunitConfiguration->convertErrorsToExceptions();
            $arguments['convertNoticesToExceptions']                      = $arguments['convertNoticesToExceptions'] ?? $phpunitConfiguration->convertNoticesToExceptions();
            $arguments['convertWarningsToExceptions']                     = $arguments['convertWarningsToExceptions'] ?? $phpunitConfiguration->convertWarningsToExceptions();
            $arguments['processIsolation']                                = $arguments['processIsolation'] ?? $phpunitConfiguration->processIsolation();
            $arguments['stopOnDefect']                                    = $arguments['stopOnDefect'] ?? $phpunitConfiguration->stopOnDefect();
            $arguments['stopOnError']                                     = $arguments['stopOnError'] ?? $phpunitConfiguration->stopOnError();
            $arguments['stopOnFailure']                                   = $arguments['stopOnFailure'] ?? $phpunitConfiguration->stopOnFailure();
            $arguments['stopOnWarning']                                   = $arguments['stopOnWarning'] ?? $phpunitConfiguration->stopOnWarning();
            $arguments['stopOnIncomplete']                                = $arguments['stopOnIncomplete'] ?? $phpunitConfiguration->stopOnIncomplete();
            $arguments['stopOnRisky']                                     = $arguments['stopOnRisky'] ?? $phpunitConfiguration->stopOnRisky();
            $arguments['stopOnSkipped']                                   = $arguments['stopOnSkipped'] ?? $phpunitConfiguration->stopOnSkipped();
            $arguments['failOnIncomplete']                                = $arguments['failOnIncomplete'] ?? $phpunitConfiguration->failOnIncomplete();
            $arguments['failOnRisky']                                     = $arguments['failOnRisky'] ?? $phpunitConfiguration->failOnRisky();
            $arguments['failOnSkipped']                                   = $arguments['failOnSkipped'] ?? $phpunitConfiguration->failOnSkipped();
            $arguments['failOnWarning']                                   = $arguments['failOnWarning'] ?? $phpunitConfiguration->failOnWarning();
            $arguments['enforceTimeLimit']                                = $arguments['enforceTimeLimit'] ?? $phpunitConfiguration->enforceTimeLimit();
            $arguments['defaultTimeLimit']                                = $arguments['defaultTimeLimit'] ?? $phpunitConfiguration->defaultTimeLimit();
            $arguments['timeoutForSmallTests']                            = $arguments['timeoutForSmallTests'] ?? $phpunitConfiguration->timeoutForSmallTests();
            $arguments['timeoutForMediumTests']                           = $arguments['timeoutForMediumTests'] ?? $phpunitConfiguration->timeoutForMediumTests();
            $arguments['timeoutForLargeTests']                            = $arguments['timeoutForLargeTests'] ?? $phpunitConfiguration->timeoutForLargeTests();
            $arguments['reportUselessTests']                              = $arguments['reportUselessTests'] ?? $phpunitConfiguration->beStrictAboutTestsThatDoNotTestAnything();
            $arguments['strictCoverage']                                  = $arguments['strictCoverage'] ?? $phpunitConfiguration->beStrictAboutCoversAnnotation();
            $arguments['ignoreDeprecatedCodeUnitsFromCodeCoverage']       = $arguments['ignoreDeprecatedCodeUnitsFromCodeCoverage'] ?? $phpunitConfiguration->ignoreDeprecatedCodeUnitsFromCodeCoverage();
            $arguments['disallowTestOutput']                              = $arguments['disallowTestOutput'] ?? $phpunitConfiguration->beStrictAboutOutputDuringTests();
            $arguments['disallowTodoAnnotatedTests']                      = $arguments['disallowTodoAnnotatedTests'] ?? $phpunitConfiguration->beStrictAboutTodoAnnotatedTests();
            $arguments['beStrictAboutResourceUsageDuringSmallTests']      = $arguments['beStrictAboutResourceUsageDuringSmallTests'] ?? $phpunitConfiguration->beStrictAboutResourceUsageDuringSmallTests();
            $arguments['verbose']                                         = $arguments['verbose'] ?? $phpunitConfiguration->verbose();
            $arguments['reverseDefectList']                               = $arguments['reverseDefectList'] ?? $phpunitConfiguration->reverseDefectList();
            $arguments['forceCoversAnnotation']                           = $arguments['forceCoversAnnotation'] ?? $phpunitConfiguration->forceCoversAnnotation();
            $arguments['disableCodeCoverageIgnore']                       = $arguments['disableCodeCoverageIgnore'] ?? $phpunitConfiguration->disableCodeCoverageIgnore();
            $arguments['registerMockObjectsFromTestArgumentsRecursively'] = $arguments['registerMockObjectsFromTestArgumentsRecursively'] ?? $phpunitConfiguration->registerMockObjectsFromTestArgumentsRecursively();
            $arguments['noInteraction']                                   = $arguments['noInteraction'] ?? $phpunitConfiguration->noInteraction();
            $arguments['executionOrder']                                  = $arguments['executionOrder'] ?? $phpunitConfiguration->executionOrder();
            $arguments['resolveDependencies']                             = $arguments['resolveDependencies'] ?? $phpunitConfiguration->resolveDependencies();

            if (!isset($arguments['bootstrap']) && $phpunitConfiguration->hasBootstrap()) {
                $arguments['bootstrap'] = $phpunitConfiguration->bootstrap();
            }

            if (!isset($arguments['cacheResultFile']) && $phpunitConfiguration->hasCacheResultFile()) {
                $arguments['cacheResultFile'] = $phpunitConfiguration->cacheResultFile();
            }

            if (!isset($arguments['executionOrderDefects'])) {
                $arguments['executionOrderDefects'] = $phpunitConfiguration->defectsFirst() ? TestSuiteSorter::ORDER_DEFECTS_FIRST : TestSuiteSorter::ORDER_DEFAULT;
            }

            if ($phpunitConfiguration->conflictBetweenPrinterClassAndTestdox()) {
                $arguments['conflictBetweenPrinterClassAndTestdox'] = true;
            }

            $groupCliArgs = [];

            if (!empty($arguments['groups'])) {
                $groupCliArgs = $arguments['groups'];
            }

            $groupConfiguration = $arguments['configuration']->groups();

            if (!isset($arguments['groups']) && $groupConfiguration->hasInclude()) {
                $arguments['groups'] = $groupConfiguration->include()->asArrayOfStrings();
            }

            if (!isset($arguments['excludeGroups']) && $groupConfiguration->hasExclude()) {
                $arguments['excludeGroups'] = \array_diff($groupConfiguration->exclude()->asArrayOfStrings(), $groupCliArgs);
            }

            $extensionHandler = new ExtensionHandler;

            foreach ($arguments['configuration']->extensions() as $extension) {
                $this->addExtension($extensionHandler->createHookInstance($extension));
            }

            foreach ($arguments['configuration']->listeners() as $listener) {
                $arguments['listeners'][] = $extensionHandler->createTestListenerInstance($listener);
            }

            unset($extensionHandler);

            foreach ($arguments['unavailableExtensions'] as $extension) {
                $arguments['warnings'][] = \sprintf(
                    'Extension "%s" is not available',
                    $extension
                );
            }

            $loggingConfiguration = $arguments['configuration']->logging();

            if (!isset($arguments['coverageClover']) && $loggingConfiguration->hasCodeCoverageClover()) {
                $arguments['coverageClover'] = $loggingConfiguration->codeCoverageClover()->target()->path();
            }

            if (!isset($arguments['coverageCrap4J']) && $loggingConfiguration->hasCodeCoverageCrap4j()) {
                $arguments['coverageCrap4J'] = $loggingConfiguration->codeCoverageCrap4j()->target()->path();

                if (!isset($arguments['crap4jThreshold'])) {
                    $arguments['crap4jThreshold'] = $loggingConfiguration->codeCoverageCrap4j()->threshold();
                }
            }

            if (!isset($arguments['coverageHtml']) && $loggingConfiguration->hasCodeCoverageHtml()) {
                $arguments['coverageHtml'] = $loggingConfiguration->codeCoverageHtml()->target()->path();

                if (!isset($arguments['reportLowUpperBound'])) {
                    $arguments['reportLowUpperBound'] = $loggingConfiguration->codeCoverageHtml()->lowUpperBound();
                }

                if (!isset($arguments['reportHighLowerBound'])) {
                    $arguments['reportHighLowerBound'] = $loggingConfiguration->codeCoverageHtml()->highLowerBound();
                }
            }

            if (!isset($arguments['coveragePHP']) && $loggingConfiguration->hasCodeCoveragePhp()) {
                $arguments['coveragePHP'] = $loggingConfiguration->codeCoveragePhp()->target()->path();
            }

            if (!isset($arguments['coverageText']) && $loggingConfiguration->hasCodeCoverageText()) {
                $arguments['coverageText']                   = $loggingConfiguration->codeCoverageText()->target()->path();
                $arguments['coverageTextShowUncoveredFiles'] = $loggingConfiguration->codeCoverageText()->showUncoveredFiles();
                $arguments['coverageTextShowOnlySummary']    = $loggingConfiguration->codeCoverageText()->showOnlySummary();
            }

            if (!isset($arguments['coverageXml']) && $loggingConfiguration->hasCodeCoverageXml()) {
                $arguments['coverageXml'] = $loggingConfiguration->codeCoverageXml()->target()->path();
            }

            if ($loggingConfiguration->hasPlainText()) {
                $arguments['listeners'][] = new DefaultResultPrinter(
                    $loggingConfiguration->plainText()->target()->path(),
                    true
                );
            }

            if (!isset($arguments['teamcityLogfile']) && $loggingConfiguration->hasTeamCity()) {
                $arguments['teamcityLogfile'] = $loggingConfiguration->teamCity()->target()->path();
            }

            if (!isset($arguments['junitLogfile']) && $loggingConfiguration->hasJunit()) {
                $arguments['junitLogfile'] = $loggingConfiguration->junit()->target()->path();
            }

            if (!isset($arguments['testdoxHTMLFile']) && $loggingConfiguration->hasTestDoxHtml()) {
                $arguments['testdoxHTMLFile'] = $loggingConfiguration->testDoxHtml()->target()->path();
            }

            if (!isset($arguments['testdoxTextFile']) && $loggingConfiguration->hasTestDoxText()) {
                $arguments['testdoxTextFile'] = $loggingConfiguration->testDoxText()->target()->path();
            }

            if (!isset($arguments['testdoxXMLFile']) && $loggingConfiguration->hasTestDoxXml()) {
                $arguments['testdoxXMLFile'] = $loggingConfiguration->testDoxXml()->target()->path();
            }

            $testdoxGroupConfiguration = $arguments['configuration']->testdoxGroups();

            if (!isset($arguments['testdoxGroups']) && $testdoxGroupConfiguration->hasInclude()) {
                $arguments['testdoxGroups'] = $testdoxGroupConfiguration->include()->asArrayOfStrings();
            }

            if (!isset($arguments['testdoxExcludeGroups']) && $testdoxGroupConfiguration->hasExclude()) {
                $arguments['testdoxExcludeGroups'] = $testdoxGroupConfiguration->exclude()->asArrayOfStrings();
            }
        }

        $extensionHandler = new ExtensionHandler;

        foreach ($arguments['extensions'] as $extension) {
            $this->addExtension($extensionHandler->createHookInstance($extension));
        }

        unset($extensionHandler);

        $arguments['addUncoveredFilesFromWhitelist']                  = $arguments['addUncoveredFilesFromWhitelist'] ?? true;
        $arguments['backupGlobals']                                   = $arguments['backupGlobals'] ?? null;
        $arguments['backupStaticAttributes']                          = $arguments['backupStaticAttributes'] ?? null;
        $arguments['beStrictAboutChangesToGlobalState']               = $arguments['beStrictAboutChangesToGlobalState'] ?? null;
        $arguments['beStrictAboutResourceUsageDuringSmallTests']      = $arguments['beStrictAboutResourceUsageDuringSmallTests'] ?? false;
        $arguments['cacheResult']                                     = $arguments['cacheResult'] ?? true;
        $arguments['cacheTokens']                                     = $arguments['cacheTokens'] ?? false;
        $arguments['colors']                                          = $arguments['colors'] ?? DefaultResultPrinter::COLOR_DEFAULT;
        $arguments['columns']                                         = $arguments['columns'] ?? 80;
        $arguments['convertDeprecationsToExceptions']                 = $arguments['convertDeprecationsToExceptions'] ?? true;
        $arguments['convertErrorsToExceptions']                       = $arguments['convertErrorsToExceptions'] ?? true;
        $arguments['convertNoticesToExceptions']                      = $arguments['convertNoticesToExceptions'] ?? true;
        $arguments['convertWarningsToExceptions']                     = $arguments['convertWarningsToExceptions'] ?? true;
        $arguments['crap4jThreshold']                                 = $arguments['crap4jThreshold'] ?? 30;
        $arguments['disallowTestOutput']                              = $arguments['disallowTestOutput'] ?? false;
        $arguments['disallowTodoAnnotatedTests']                      = $arguments['disallowTodoAnnotatedTests'] ?? false;
        $arguments['defaultTimeLimit']                                = $arguments['defaultTimeLimit'] ?? 0;
        $arguments['enforceTimeLimit']                                = $arguments['enforceTimeLimit'] ?? false;
        $arguments['excludeGroups']                                   = $arguments['excludeGroups'] ?? [];
        $arguments['executionOrder']                                  = $arguments['executionOrder'] ?? TestSuiteSorter::ORDER_DEFAULT;
        $arguments['executionOrderDefects']                           = $arguments['executionOrderDefects'] ?? TestSuiteSorter::ORDER_DEFAULT;
        $arguments['failOnIncomplete']                                = $arguments['failOnIncomplete'] ?? false;
        $arguments['failOnRisky']                                     = $arguments['failOnRisky'] ?? false;
        $arguments['failOnSkipped']                                   = $arguments['failOnSkipped'] ?? false;
        $arguments['failOnWarning']                                   = $arguments['failOnWarning'] ?? false;
        $arguments['groups']                                          = $arguments['groups'] ?? [];
        $arguments['noInteraction']                                   = $arguments['noInteraction'] ?? false;
        $arguments['processIsolation']                                = $arguments['processIsolation'] ?? false;
        $arguments['processUncoveredFilesFromWhitelist']              = $arguments['processUncoveredFilesFromWhitelist'] ?? false;
        $arguments['randomOrderSeed']                                 = $arguments['randomOrderSeed'] ?? \time();
        $arguments['registerMockObjectsFromTestArgumentsRecursively'] = $arguments['registerMockObjectsFromTestArgumentsRecursively'] ?? false;
        $arguments['repeat']                                          = $arguments['repeat'] ?? false;
        $arguments['reportHighLowerBound']                            = $arguments['reportHighLowerBound'] ?? 90;
        $arguments['reportLowUpperBound']                             = $arguments['reportLowUpperBound'] ?? 50;
        $arguments['reportUselessTests']                              = $arguments['reportUselessTests'] ?? true;
        $arguments['reverseList']                                     = $arguments['reverseList'] ?? false;
        $arguments['resolveDependencies']                             = $arguments['resolveDependencies'] ?? true;
        $arguments['stopOnError']                                     = $arguments['stopOnError'] ?? false;
        $arguments['stopOnFailure']                                   = $arguments['stopOnFailure'] ?? false;
        $arguments['stopOnIncomplete']                                = $arguments['stopOnIncomplete'] ?? false;
        $arguments['stopOnRisky']                                     = $arguments['stopOnRisky'] ?? false;
        $arguments['stopOnSkipped']                                   = $arguments['stopOnSkipped'] ?? false;
        $arguments['stopOnWarning']                                   = $arguments['stopOnWarning'] ?? false;
        $arguments['stopOnDefect']                                    = $arguments['stopOnDefect'] ?? false;
        $arguments['strictCoverage']                                  = $arguments['strictCoverage'] ?? false;
        $arguments['testdoxExcludeGroups']                            = $arguments['testdoxExcludeGroups'] ?? [];
        $arguments['testdoxGroups']                                   = $arguments['testdoxGroups'] ?? [];
        $arguments['timeoutForLargeTests']                            = $arguments['timeoutForLargeTests'] ?? 60;
        $arguments['timeoutForMediumTests']                           = $arguments['timeoutForMediumTests'] ?? 10;
        $arguments['timeoutForSmallTests']                            = $arguments['timeoutForSmallTests'] ?? 1;
        $arguments['verbose']                                         = $arguments['verbose'] ?? false;
    }

    private function processSuiteFilters(TestSuite $suite, array $arguments): void
    {
        if (!$arguments['filter'] &&
            empty($arguments['groups']) &&
            empty($arguments['excludeGroups'])) {
            return;
        }

        $filterFactory = new Factory;

        if (!empty($arguments['excludeGroups'])) {
            $filterFactory->addFilter(
                new \ReflectionClass(ExcludeGroupFilterIterator::class),
                $arguments['excludeGroups']
            );
        }

        if (!empty($arguments['groups'])) {
            $filterFactory->addFilter(
                new \ReflectionClass(IncludeGroupFilterIterator::class),
                $arguments['groups']
            );
        }

        if ($arguments['filter']) {
            $filterFactory->addFilter(
                new \ReflectionClass(NameFilterIterator::class),
                $arguments['filter']
            );
        }

        $suite->injectFilter($filterFactory);
    }

    private function writeMessage(string $type, string $message): void
    {
        if (!$this->messagePrinted) {
            $this->write("\n");
        }

        $this->write(
            \sprintf(
                "%-15s%s\n",
                $type . ':',
                $message
            )
        );

        $this->messagePrinted = true;
    }

    private function createPrinter(string $class, array $arguments): ResultPrinter
    {
        $object = new $class(
            (isset($arguments['stderr']) && $arguments['stderr'] === true) ? 'php://stderr' : null,
            $arguments['verbose'],
            $arguments['colors'],
            $arguments['debug'],
            $arguments['columns'],
            $arguments['reverseList']
        );

        \assert($object instanceof ResultPrinter);

        return $object;
    }

    private function codeCoverageGenerationStart(string $format): void
    {
        $this->printer->write(
            \sprintf(
                "\nGenerating code coverage report in %s format ... ",
                $format
            )
        );

        Timer::start();
    }

    private function codeCoverageGenerationSucceeded(): void
    {
        $this->printer->write(
            \sprintf(
                "done [%s]\n",
                Timer::secondsToTimeString(Timer::stop())
            )
        );
    }

    private function codeCoverageGenerationFailed(\Exception $e): void
    {
        $this->printer->write(
            \sprintf(
                "failed [%s]\n%s\n",
                Timer::secondsToTimeString(Timer::stop()),
                $e->getMessage()
            )
        );
    }
}<|MERGE_RESOLUTION|>--- conflicted
+++ resolved
@@ -119,11 +119,7 @@
      * @throws \PHPUnit\Runner\Exception
      * @throws Exception
      */
-<<<<<<< HEAD
-    public function run(Test $suite, array $arguments = [], bool $exit = true): TestResult
-=======
-    public function doRun(Test $suite, array $arguments = [], array $warnings = [], bool $exit = true): TestResult
->>>>>>> 9041d826
+    public function run(Test $suite, array $arguments = [], array $warnings = [], bool $exit = true): TestResult
     {
         if (isset($arguments['configuration'])) {
             $GLOBALS['__PHPUNIT_CONFIGURATION_FILE'] = $arguments['configuration'];
