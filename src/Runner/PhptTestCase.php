<?php declare(strict_types=1);
/*
 * This file is part of PHPUnit.
 *
 * (c) Sebastian Bergmann <sebastian@phpunit.de>
 *
 * For the full copyright and license information, please view the LICENSE
 * file that was distributed with this source code.
 */
namespace PHPUnit\Runner;

use const DEBUG_BACKTRACE_IGNORE_ARGS;
use const DIRECTORY_SEPARATOR;
use function array_merge;
use function basename;
use function debug_backtrace;
use function defined;
use function dirname;
use function explode;
use function extension_loaded;
use function file;
use function file_get_contents;
use function file_put_contents;
use function is_array;
use function is_file;
use function is_readable;
use function is_string;
use function ltrim;
use function phpversion;
use function preg_match;
use function preg_replace;
use function preg_split;
use function realpath;
use function rtrim;
use function sprintf;
use function str_replace;
use function strncasecmp;
use function strpos;
use function substr;
use function trim;
use function unlink;
use function unserialize;
use function var_export;
use function version_compare;
use PHPUnit\Framework\Assert;
use PHPUnit\Framework\AssertionFailedError;
use PHPUnit\Framework\ExecutionOrderDependency;
use PHPUnit\Framework\ExpectationFailedException;
use PHPUnit\Framework\IncompleteTestError;
use PHPUnit\Framework\PHPTAssertionFailedError;
use PHPUnit\Framework\Reorderable;
use PHPUnit\Framework\SelfDescribing;
use PHPUnit\Framework\SkippedTestError;
use PHPUnit\Framework\SyntheticSkippedError;
use PHPUnit\Framework\Test;
use PHPUnit\Framework\TestResult;
use PHPUnit\Util\PHP\AbstractPhpProcess;
use SebastianBergmann\CodeCoverage\RawCodeCoverageData;
use SebastianBergmann\Template\Template;
use SebastianBergmann\Timer\Timer;
use Throwable;

/**
 * @internal This class is not covered by the backward compatibility promise for PHPUnit
 */
final class PhptTestCase implements Reorderable, SelfDescribing, Test
{
    /**
     * @var string
     */
    private $filename;

    /**
     * @var AbstractPhpProcess
     */
    private $phpUtil;

    /**
     * @var string
     */
    private $output = '';

    /**
     * Constructs a test case with the given filename.
     *
     * @throws Exception
     */
    public function __construct(string $filename, AbstractPhpProcess $phpUtil = null)
    {
        if (!is_file($filename)) {
            throw new Exception(
                sprintf(
                    'File "%s" does not exist.',
                    $filename
                )
            );
        }

        $this->filename = $filename;
        $this->phpUtil  = $phpUtil ?: AbstractPhpProcess::factory();
    }

    /**
     * Counts the number of test cases executed by run(TestResult result).
     */
    public function count(): int
    {
        return 1;
    }

    /**
     * Runs a test and collects its result in a TestResult instance.
     *
     * @throws Exception
     * @throws \SebastianBergmann\CodeCoverage\InvalidArgumentException
     * @throws \SebastianBergmann\CodeCoverage\UnintentionallyCoveredCodeException
     * @throws \SebastianBergmann\RecursionContext\InvalidArgumentException
     */
    public function run(TestResult $result = null): TestResult
    {
        if ($result === null) {
            $result = new TestResult;
        }

        try {
            $sections = $this->parse();
        } catch (Exception $e) {
            $result->startTest($this);
            $result->addFailure($this, new SkippedTestError($e->getMessage()), 0);
            $result->endTest($this, 0);

            return $result;
        }

        $code     = $this->render($sections['FILE']);
        $xfail    = false;
        $settings = $this->parseIniSection($this->settings($result->getCollectCodeCoverageInformation()));

        $result->startTest($this);

        if (isset($sections['INI'])) {
            $settings = $this->parseIniSection($sections['INI'], $settings);
        }

        if (isset($sections['ENV'])) {
            $env = $this->parseEnvSection($sections['ENV']);
            $this->phpUtil->setEnv($env);
        }

        $this->phpUtil->setUseStderrRedirection(true);

        if ($result->enforcesTimeLimit()) {
            $this->phpUtil->setTimeout($result->getTimeoutForLargeTests());
        }

        $skip = $this->runSkip($sections, $result, $settings);

        if ($skip) {
            return $result;
        }

        if (isset($sections['XFAIL'])) {
            $xfail = trim($sections['XFAIL']);
        }

        if (isset($sections['STDIN'])) {
            $this->phpUtil->setStdin($sections['STDIN']);
        }

        if (isset($sections['ARGS'])) {
            $this->phpUtil->setArgs($sections['ARGS']);
        }

        if ($result->getCollectCodeCoverageInformation()) {
            $pathCoverage = false;
            $codeCoverage = $result->getCodeCoverage();

            if ($codeCoverage) {
                $pathCoverage = $codeCoverage->collectsBranchAndPathCoverage();
            }

            $this->renderForCoverage($code, $pathCoverage);
        }

        $timer = new Timer;
        $timer->start();

        $jobResult    = $this->phpUtil->runJob($code, $this->stringifyIni($settings));
        $time         = $timer->stop()->asSeconds();
        $this->output = $jobResult['stdout'] ?? '';

        if (isset($codeCoverage) && ($coverage = $this->cleanupForCoverage())) {
            $codeCoverage->append($coverage, $this, true, [], []);
        }

        try {
            $this->assertPhptExpectation($sections, $this->output);
        } catch (AssertionFailedError $e) {
            $failure = $e;

            if ($xfail !== false) {
                $failure = new IncompleteTestError($xfail, 0, $e);
            } elseif ($e instanceof ExpectationFailedException) {
                $comparisonFailure = $e->getComparisonFailure();

                if ($comparisonFailure) {
                    $diff = $comparisonFailure->getDiff();
                } else {
                    $diff = $e->getMessage();
                }

                $hint    = $this->getLocationHintFromDiff($diff, $sections);
                $trace   = array_merge($hint, debug_backtrace(DEBUG_BACKTRACE_IGNORE_ARGS));
                $failure = new PHPTAssertionFailedError(
                    $e->getMessage(),
                    0,
                    $trace[0]['file'],
                    $trace[0]['line'],
                    $trace,
                    $comparisonFailure ? $diff : ''
                );
            }

            $result->addFailure($this, $failure, $time);
        } catch (Throwable $t) {
            $result->addError($this, $t, $time);
        }

        if ($xfail !== false && $result->allCompletelyImplemented()) {
            $result->addFailure($this, new IncompleteTestError('XFAIL section but test passes'), $time);
        }

        $this->runClean($sections, $result->getCollectCodeCoverageInformation());

        $result->endTest($this, $time);

        return $result;
    }

    /**
     * Returns the name of the test case.
     */
    public function getName(): string
    {
        return $this->toString();
    }

    /**
     * Returns a string representation of the test case.
     */
    public function toString(): string
    {
        return $this->filename;
    }

    public function usesDataProvider(): bool
    {
        return false;
    }

    public function getNumAssertions(): int
    {
        return 1;
    }

    public function getActualOutput(): string
    {
        return $this->output;
    }

    public function hasOutput(): bool
    {
        return !empty($this->output);
    }

    public function sortId(): string
    {
        return $this->filename;
    }

    /**
     * @return list<ExecutionOrderDependency>
     */
    public function provides(): array
    {
        return [];
    }

    /**
     * @return list<ExecutionOrderDependency>
     */
    public function requires(): array
    {
        return [];
    }

    /**
     * Parse --INI-- section key value pairs and return as array.
     *
     * @param array|string $content
     */
    private function parseIniSection($content, array $ini = []): array
    {
        if (is_string($content)) {
            $content = explode("\n", trim($content));
        }

        foreach ($content as $setting) {
            if (strpos($setting, '=') === false) {
                continue;
            }

            $setting = explode('=', $setting, 2);
            $name    = trim($setting[0]);
            $value   = trim($setting[1]);

            if ($name === 'extension' || $name === 'zend_extension') {
                if (!isset($ini[$name])) {
                    $ini[$name] = [];
                }

                $ini[$name][] = $value;

                continue;
            }

            $ini[$name] = $value;
        }

        return $ini;
    }

    private function parseEnvSection(string $content): array
    {
        $env = [];

        foreach (explode("\n", trim($content)) as $e) {
            $e = explode('=', trim($e), 2);

            if (!empty($e[0]) && isset($e[1])) {
                $env[$e[0]] = $e[1];
            }
        }

        return $env;
    }

    /**
     * @throws ExpectationFailedException
     * @throws \SebastianBergmann\RecursionContext\InvalidArgumentException
     * @throws Exception
     */
    private function assertPhptExpectation(array $sections, string $output): void
    {
        $assertions = [
            'EXPECT'      => 'assertEquals',
            'EXPECTF'     => 'assertStringMatchesFormat',
            'EXPECTREGEX' => 'assertMatchesRegularExpression',
        ];

        $actual = preg_replace('/\r\n/', "\n", trim($output));

        foreach ($assertions as $sectionName => $sectionAssertion) {
            if (isset($sections[$sectionName])) {
                $sectionContent = preg_replace('/\r\n/', "\n", trim($sections[$sectionName]));
                $expected       = $sectionName === 'EXPECTREGEX' ? "/{$sectionContent}/" : $sectionContent;

                if ($expected === '') {
                    throw new Exception('No PHPT expectation found');
                }

                Assert::$sectionAssertion($expected, $actual);

                return;
            }
        }

        throw new Exception('No PHPT assertion found');
    }

    /**
     * @throws \SebastianBergmann\RecursionContext\InvalidArgumentException
     */
    private function runSkip(array &$sections, TestResult $result, array $settings): bool
    {
        if (!isset($sections['SKIPIF'])) {
            return false;
        }

        $skipif    = $this->render($sections['SKIPIF']);
        $jobResult = $this->phpUtil->runJob($skipif, $this->stringifyIni($settings));

        if (!strncasecmp('skip', ltrim($jobResult['stdout']), 4)) {
            $message = '';

            if (preg_match('/^\s*skip\s*(.+)\s*/i', $jobResult['stdout'], $skipMatch)) {
                $message = substr($skipMatch[1], 2);
            }

            $hint  = $this->getLocationHint($message, $sections, 'SKIPIF');
            $trace = array_merge($hint, debug_backtrace(DEBUG_BACKTRACE_IGNORE_ARGS));
            $result->addFailure(
                $this,
                new SyntheticSkippedError($message, 0, $trace[0]['file'], $trace[0]['line'], $trace),
                0
            );
            $result->endTest($this, 0);

            return true;
        }

        return false;
    }

    private function runClean(array &$sections, bool $collectCoverage): void
    {
        $this->phpUtil->setStdin('');
        $this->phpUtil->setArgs('');

        if (isset($sections['CLEAN'])) {
            $cleanCode = $this->render($sections['CLEAN']);

            $this->phpUtil->runJob($cleanCode, $this->settings($collectCoverage));
        }
    }

    /**
     * @throws Exception
     */
    private function parse(): array
    {
        $sections = [];
        $section  = '';

        $unsupportedSections = [
            'CGI',
            'COOKIE',
            'DEFLATE_POST',
            'EXPECTHEADERS',
            'EXTENSIONS',
            'GET',
            'GZIP_POST',
            'HEADERS',
            'PHPDBG',
            'POST',
            'POST_RAW',
            'PUT',
            'REDIRECTTEST',
            'REQUEST',
        ];

        $lineNr = 0;

        foreach (file($this->filename) as $line) {
            $lineNr++;

            if (preg_match('/^--([_A-Z]+)--/', $line, $result)) {
                $section                        = $result[1];
                $sections[$section]             = '';
                $sections[$section . '_offset'] = $lineNr;

                continue;
            }

            if (empty($section)) {
                throw new Exception('Invalid PHPT file: empty section header');
            }

            $sections[$section] .= $line;
        }

        if (isset($sections['FILEEOF'])) {
            $sections['FILE'] = rtrim($sections['FILEEOF'], "\r\n");
            unset($sections['FILEEOF']);
        }

        $this->parseExternal($sections);

        if (!$this->validate($sections)) {
            throw new Exception('Invalid PHPT file');
        }

        foreach ($unsupportedSections as $section) {
            if (isset($sections[$section])) {
                throw new Exception(
                    "PHPUnit does not support PHPT ${section} sections"
                );
            }
        }

        return $sections;
    }

    /**
     * @throws Exception
     */
    private function parseExternal(array &$sections): void
    {
        $allowSections = [
            'FILE',
            'EXPECT',
            'EXPECTF',
            'EXPECTREGEX',
        ];
        $testDirectory = dirname($this->filename) . DIRECTORY_SEPARATOR;

        foreach ($allowSections as $section) {
            if (isset($sections[$section . '_EXTERNAL'])) {
                $externalFilename = trim($sections[$section . '_EXTERNAL']);

                if (!is_file($testDirectory . $externalFilename) ||
                    !is_readable($testDirectory . $externalFilename)) {
                    throw new Exception(
                        sprintf(
                            'Could not load --%s-- %s for PHPT file',
                            $section . '_EXTERNAL',
                            $testDirectory . $externalFilename
                        )
                    );
                }

                $sections[$section] = file_get_contents($testDirectory . $externalFilename);
            }
        }
    }

    private function validate(array &$sections): bool
    {
        $requiredSections = [
            'FILE',
            [
                'EXPECT',
                'EXPECTF',
                'EXPECTREGEX',
            ],
        ];

        foreach ($requiredSections as $section) {
            if (is_array($section)) {
                $foundSection = false;

                foreach ($section as $anySection) {
                    if (isset($sections[$anySection])) {
                        $foundSection = true;

                        break;
                    }
                }

                if (!$foundSection) {
                    return false;
                }

                continue;
            }

            if (!isset($sections[$section])) {
                return false;
            }
        }

        return true;
    }

    private function render(string $code): string
    {
        return str_replace(
            [
                '__DIR__',
                '__FILE__',
            ],
            [
                "'" . dirname($this->filename) . "'",
                "'" . $this->filename . "'",
            ],
            $code
        );
    }

    private function getCoverageFiles(): array
    {
        $baseDir  = dirname(realpath($this->filename)) . DIRECTORY_SEPARATOR;
        $basename = basename($this->filename, 'phpt');

        return [
            'coverage' => $baseDir . $basename . 'coverage',
            'job'      => $baseDir . $basename . 'php',
        ];
    }

    private function renderForCoverage(string &$job, bool $pathCoverage): void
    {
        $files = $this->getCoverageFiles();

        $template = new Template(
            __DIR__ . '/../Util/PHP/Template/PhptTestCase.tpl'
        );

        $composerAutoload = '\'\'';

        if (defined('PHPUNIT_COMPOSER_INSTALL') && !defined('PHPUNIT_TESTSUITE')) {
            $composerAutoload = var_export(PHPUNIT_COMPOSER_INSTALL, true);
        }

        $phar = '\'\'';

        if (defined('__PHPUNIT_PHAR__')) {
            $phar = var_export(__PHPUNIT_PHAR__, true);
        }

        $globals = '';

        if (!empty($GLOBALS['__PHPUNIT_BOOTSTRAP'])) {
            $globals = '$GLOBALS[\'__PHPUNIT_BOOTSTRAP\'] = ' . var_export(
                $GLOBALS['__PHPUNIT_BOOTSTRAP'],
                true
            ) . ";\n";
        }

        $template->setVar(
            [
                'composerAutoload' => $composerAutoload,
                'phar'             => $phar,
                'globals'          => $globals,
                'job'              => $files['job'],
                'coverageFile'     => $files['coverage'],
                'driverMethod'     => $pathCoverage ? 'forLineAndPathCoverage' : 'forLineCoverage',
            ]
        );

        file_put_contents($files['job'], $job);

        $job = $template->render();
    }

    private function cleanupForCoverage(): RawCodeCoverageData
    {
<<<<<<< HEAD
        $files    = $this->getCoverageFiles();
        $coverage = @unserialize(file_get_contents($files['coverage']));
=======
        $files  = $this->getCoverageFiles();
        $buffer = \file_get_contents($files['coverage']);

        if ($buffer === false) {
            $coverage = [];
        } else {
            $coverage = @\unserialize($buffer);
        }
>>>>>>> 5d774cec

        if ($coverage === false) {
            return RawCodeCoverageData::fromXdebugWithoutPathCoverage([]);
        }

        foreach ($files as $file) {
            @unlink($file);
        }

        return $coverage;
    }

    private function stringifyIni(array $ini): array
    {
        $settings = [];

        foreach ($ini as $key => $value) {
            if (is_array($value)) {
                foreach ($value as $val) {
                    $settings[] = $key . '=' . $val;
                }

                continue;
            }

            $settings[] = $key . '=' . $value;
        }

        return $settings;
    }

    private function getLocationHintFromDiff(string $message, array $sections): array
    {
        $needle       = '';
        $previousLine = '';
        $block        = 'message';

        foreach (preg_split('/\r\n|\r|\n/', $message) as $line) {
            $line = trim($line);

            if ($block === 'message' && $line === '--- Expected') {
                $block = 'expected';
            }

            if ($block === 'expected' && $line === '@@ @@') {
                $block = 'diff';
            }

            if ($block === 'diff') {
                if (strpos($line, '+') === 0) {
                    $needle = $this->getCleanDiffLine($previousLine);

                    break;
                }

                if (strpos($line, '-') === 0) {
                    $needle = $this->getCleanDiffLine($line);

                    break;
                }
            }

            if (!empty($line)) {
                $previousLine = $line;
            }
        }

        return $this->getLocationHint($needle, $sections);
    }

    private function getCleanDiffLine(string $line): string
    {
        if (preg_match('/^[\-+]([\'\"]?)(.*)\1$/', $line, $matches)) {
            $line = $matches[2];
        }

        return $line;
    }

    private function getLocationHint(string $needle, array $sections, ?string $sectionName = null): array
    {
        $needle = trim($needle);

        if (empty($needle)) {
            return [[
                'file' => realpath($this->filename),
                'line' => 1,
            ]];
        }

        if ($sectionName) {
            $search = [$sectionName];
        } else {
            $search = [
                // 'FILE',
                'EXPECT',
                'EXPECTF',
                'EXPECTREGEX',
            ];
        }

        foreach ($search as $section) {
            if (!isset($sections[$section])) {
                continue;
            }

            if (isset($sections[$section . '_EXTERNAL'])) {
                $externalFile = trim($sections[$section . '_EXTERNAL']);

                return [
                    [
                        'file' => realpath(dirname($this->filename) . DIRECTORY_SEPARATOR . $externalFile),
                        'line' => 1,
                    ],
                    [
                        'file' => realpath($this->filename),
                        'line' => ($sections[$section . '_EXTERNAL_offset'] ?? 0) + 1,
                    ],
                ];
            }

            $sectionOffset = $sections[$section . '_offset'] ?? 0;
            $offset        = $sectionOffset + 1;

            foreach (preg_split('/\r\n|\r|\n/', $sections[$section]) as $line) {
                if (strpos($line, $needle) !== false) {
                    return [[
                        'file' => realpath($this->filename),
                        'line' => $offset,
                    ]];
                }
                $offset++;
            }
        }

        if ($sectionName) {
            // String not found in specified section, show user the start of the named section
            return [[
                'file' => realpath($this->filename),
                'line' => $sectionOffset,
            ]];
        }

        // No section specified, show user start of code
        return [[
            'file' => realpath($this->filename),
            'line' => 1,
        ]];
    }

    /**
     * @psalm-return list<string>
     */
    private function settings(bool $collectCoverage): array
    {
        $settings = [
            'allow_url_fopen=1',
            'auto_append_file=',
            'auto_prepend_file=',
            'disable_functions=',
            'display_errors=1',
            'docref_ext=.html',
            'docref_root=',
            'error_append_string=',
            'error_prepend_string=',
            'error_reporting=-1',
            'html_errors=0',
            'log_errors=0',
            'open_basedir=',
            'output_buffering=Off',
            'output_handler=',
            'report_memleaks=0',
            'report_zend_debug=0',
        ];

        if (extension_loaded('pcov')) {
            if ($collectCoverage) {
                $settings[] = 'pcov.enabled=1';
            } else {
                $settings[] = 'pcov.enabled=0';
            }
        }

        if (extension_loaded('xdebug')) {
            if (version_compare(phpversion('xdebug'), '3', '>=')) {
                if ($collectCoverage) {
                    $settings[] = 'xdebug.mode=coverage';
                } else {
                    $settings[] = 'xdebug.mode=off';
                }
            } else {
                if ($collectCoverage) {
                    $settings[] = 'xdebug.coverage_enable=1';
                } else {
                    $settings[] = 'xdebug.default_enable=0';
                }
            }
        }

        return $settings;
    }
}<|MERGE_RESOLUTION|>--- conflicted
+++ resolved
@@ -635,22 +635,17 @@
 
     private function cleanupForCoverage(): RawCodeCoverageData
     {
-<<<<<<< HEAD
-        $files    = $this->getCoverageFiles();
-        $coverage = @unserialize(file_get_contents($files['coverage']));
-=======
         $files  = $this->getCoverageFiles();
-        $buffer = \file_get_contents($files['coverage']);
+        $buffer = file_get_contents($files['coverage']);
 
         if ($buffer === false) {
-            $coverage = [];
+            $coverage = RawCodeCoverageData::fromXdebugWithoutPathCoverage([]);
         } else {
-            $coverage = @\unserialize($buffer);
-        }
->>>>>>> 5d774cec
+            $coverage = @unserialize($buffer);
+        }
 
         if ($coverage === false) {
-            return RawCodeCoverageData::fromXdebugWithoutPathCoverage([]);
+            $coverage = RawCodeCoverageData::fromXdebugWithoutPathCoverage([]);
         }
 
         foreach ($files as $file) {
