<?php declare(strict_types=1);
/*
 * This file is part of PHPUnit.
 *
 * (c) Sebastian Bergmann <sebastian@phpunit.de>
 *
 * For the full copyright and license information, please view the LICENSE
 * file that was distributed with this source code.
 */
namespace PHPUnit\Runner;

<<<<<<< HEAD
use function array_diff;
use function array_merge;
use function array_reverse;
use function array_splice;
use function count;
use function in_array;
use function max;
use function shuffle;
=======
use function array_intersect;
use function array_map;
use function array_merge;
use function array_reduce;
use function array_reverse;
use function array_splice;
use function count;
use function get_class;
use function in_array;
use function max;
use function shuffle;
use function strpos;
use function substr;
>>>>>>> 8839d8da
use function usort;
use PHPUnit\Framework\DataProviderTestSuite;
use PHPUnit\Framework\Reorderable;
use PHPUnit\Framework\Test;
use PHPUnit\Framework\TestCase;
use PHPUnit\Framework\TestSuite;
use PHPUnit\Util\Test as TestUtil;

/**
 * @internal This class is not covered by the backward compatibility promise for PHPUnit
 */
final class TestSuiteSorter
{
    /**
     * @var int
     */
    public const ORDER_DEFAULT = 0;

    /**
     * @var int
     */
    public const ORDER_RANDOMIZED = 1;

    /**
     * @var int
     */
    public const ORDER_REVERSED = 2;

    /**
     * @var int
     */
    public const ORDER_DEFECTS_FIRST = 3;

    /**
     * @var int
     */
    public const ORDER_DURATION = 4;

    /**
     * Order tests by @size annotation 'small', 'medium', 'large'.
     *
     * @var int
     */
    public const ORDER_SIZE = 5;

    /**
     * List of sorting weights for all test result codes. A higher number gives higher priority.
     */
    private const DEFECT_SORT_WEIGHT = [
        BaseTestRunner::STATUS_ERROR      => 6,
        BaseTestRunner::STATUS_FAILURE    => 5,
        BaseTestRunner::STATUS_WARNING    => 4,
        BaseTestRunner::STATUS_INCOMPLETE => 3,
        BaseTestRunner::STATUS_RISKY      => 2,
        BaseTestRunner::STATUS_SKIPPED    => 1,
        BaseTestRunner::STATUS_UNKNOWN    => 0,
    ];

    private const SIZE_SORT_WEIGHT = [
        TestUtil::SMALL   => 1,
        TestUtil::MEDIUM  => 2,
        TestUtil::LARGE   => 3,
        TestUtil::UNKNOWN => 4,
    ];

    /**
     * @var array<string, int> Associative array of (string => DEFECT_SORT_WEIGHT) elements
     */
    private $defectSortOrder = [];

    /**
     * @var TestResultCache
     */
    private $cache;

    /**
     * @var array<string> A list of normalized names of tests before reordering
     */
    private $originalExecutionOrder = [];

    /**
     * @var array<string> A list of normalized names of tests affected by reordering
     */
    private $executionOrder = [];

<<<<<<< HEAD
=======
    /**
     * @throws \SebastianBergmann\RecursionContext\InvalidArgumentException
     */
    public static function getTestSorterUID(Test $test): string
    {
        if ($test instanceof PhptTestCase) {
            return $test->getName();
        }

        if ($test instanceof TestCase) {
            $testName = $test->getName(true);

            if (strpos($testName, '::') === false) {
                $testName = get_class($test) . '::' . $testName;
            }

            return $testName;
        }

        return $test->getName();
    }

>>>>>>> 8839d8da
    public function __construct(?TestResultCache $cache = null)
    {
        $this->cache = $cache ?? new NullTestResultCache;
    }

    /**
     * @throws \SebastianBergmann\RecursionContext\InvalidArgumentException
     * @throws Exception
     */
    public function reorderTestsInSuite(Test $suite, int $order, bool $resolveDependencies, int $orderDefects, bool $isRootTestSuite = true): void
    {
        $allowedOrders = [
            self::ORDER_DEFAULT,
            self::ORDER_REVERSED,
            self::ORDER_RANDOMIZED,
            self::ORDER_DURATION,
            self::ORDER_SIZE,
        ];

        if (!in_array($order, $allowedOrders, true)) {
            throw new Exception(
                '$order must be one of TestSuiteSorter::ORDER_[DEFAULT|REVERSED|RANDOMIZED|DURATION|SIZE]'
            );
        }

        $allowedOrderDefects = [
            self::ORDER_DEFAULT,
            self::ORDER_DEFECTS_FIRST,
        ];

        if (!in_array($orderDefects, $allowedOrderDefects, true)) {
            throw new Exception(
                '$orderDefects must be one of TestSuiteSorter::ORDER_DEFAULT, TestSuiteSorter::ORDER_DEFECTS_FIRST'
            );
        }

        if ($isRootTestSuite) {
            $this->originalExecutionOrder = $this->calculateTestExecutionOrder($suite);
        }

        if ($suite instanceof TestSuite) {
            foreach ($suite as $_suite) {
                $this->reorderTestsInSuite($_suite, $order, $resolveDependencies, $orderDefects, false);
            }

            if ($orderDefects === self::ORDER_DEFECTS_FIRST) {
                $this->addSuiteToDefectSortOrder($suite);
            }

            $this->sort($suite, $order, $resolveDependencies, $orderDefects);
        }

        if ($isRootTestSuite) {
            $this->executionOrder = $this->calculateTestExecutionOrder($suite);
        }
    }

    public function getOriginalExecutionOrder(): array
    {
        return $this->originalExecutionOrder;
    }

    public function getExecutionOrder(): array
    {
        return $this->executionOrder;
    }

    private function sort(TestSuite $suite, int $order, bool $resolveDependencies, int $orderDefects): void
    {
        if (empty($suite->tests())) {
            return;
        }

        if ($order === self::ORDER_REVERSED) {
            $suite->setTests($this->reverse($suite->tests()));
        } elseif ($order === self::ORDER_RANDOMIZED) {
            $suite->setTests($this->randomize($suite->tests()));
        } elseif ($order === self::ORDER_DURATION && $this->cache !== null) {
            $suite->setTests($this->sortByDuration($suite->tests()));
        } elseif ($order === self::ORDER_SIZE) {
            $suite->setTests($this->sortBySize($suite->tests()));
        }

        if ($orderDefects === self::ORDER_DEFECTS_FIRST && $this->cache !== null) {
            $suite->setTests($this->sortDefectsFirst($suite->tests()));
        }

        if ($resolveDependencies && !($suite instanceof DataProviderTestSuite)) {
            /** @var TestCase[] $tests */
            $tests = $suite->tests();

            $suite->setTests($this->resolveDependencies($tests));
        }
    }

    /**
     * @throws \SebastianBergmann\RecursionContext\InvalidArgumentException
     */
    private function addSuiteToDefectSortOrder(TestSuite $suite): void
    {
        $max = 0;

        foreach ($suite->tests() as $test) {
            if (!$test instanceof Reorderable) {
                continue;
            }

<<<<<<< HEAD
            if (!isset($this->defectSortOrder[$test->sortId()])) {
                $this->defectSortOrder[$test->sortId()] = self::DEFECT_SORT_WEIGHT[$this->cache->getState($test->sortId())];
                $max                                    = max($max, $this->defectSortOrder[$test->sortId()]);
            }
        }

        $this->defectSortOrder[$suite->sortId()] = $max;
=======
            if (!isset($this->defectSortOrder[$testname])) {
                $this->defectSortOrder[$testname] = self::DEFECT_SORT_WEIGHT[$this->cache->getState($testname)];
                $max                              = max($max, $this->defectSortOrder[$testname]);
            }
        }

        $this->defectSortOrder[$suite->getName()] = $max;
    }

    private function suiteOnlyContainsTests(TestSuite $suite): bool
    {
        return array_reduce(
            $suite->tests(),
            static function ($carry, $test) {
                return $carry && ($test instanceof TestCase || $test instanceof DataProviderTestSuite);
            },
            true
        );
>>>>>>> 8839d8da
    }

    private function reverse(array $tests): array
    {
        return array_reverse($tests);
    }

    private function randomize(array $tests): array
    {
        shuffle($tests);

        return $tests;
    }

    private function sortDefectsFirst(array $tests): array
    {
        usort(
            $tests,
            /**
             * @throws \SebastianBergmann\RecursionContext\InvalidArgumentException
             */
            function ($left, $right) {
                return $this->cmpDefectPriorityAndTime($left, $right);
            }
        );

        return $tests;
    }

    private function sortByDuration(array $tests): array
    {
        usort(
            $tests,
            /**
             * @throws \SebastianBergmann\RecursionContext\InvalidArgumentException
             */
            function ($left, $right) {
                return $this->cmpDuration($left, $right);
            }
        );

        return $tests;
    }

    private function sortBySize(array $tests): array
    {
        usort(
            $tests,
            /**
             * @throws \SebastianBergmann\RecursionContext\InvalidArgumentException
             */
            function ($left, $right) {
                return $this->cmpSize($left, $right);
            }
        );

        return $tests;
    }

    /**
     * Comparator callback function to sort tests for "reach failure as fast as possible".
     *
     * 1. sort tests by defect weight defined in self::DEFECT_SORT_WEIGHT
     * 2. when tests are equally defective, sort the fastest to the front
     * 3. do not reorder successful tests.
     *
     * @throws \SebastianBergmann\RecursionContext\InvalidArgumentException
     */
    private function cmpDefectPriorityAndTime(Test $a, Test $b): int
    {
        if (!($a instanceof Reorderable && $b instanceof Reorderable)) {
            return 0;
        }

        $priorityA = $this->defectSortOrder[$a->sortId()] ?? 0;
        $priorityB = $this->defectSortOrder[$b->sortId()] ?? 0;

        if ($priorityB <=> $priorityA) {
            // Sort defect weight descending
            return $priorityB <=> $priorityA;
        }

        if ($priorityA || $priorityB) {
            return $this->cmpDuration($a, $b);
        }

        // do not change execution order
        return 0;
    }

    /**
     * Compares test duration for sorting tests by duration ascending.
     *
     * @throws \SebastianBergmann\RecursionContext\InvalidArgumentException
     */
    private function cmpDuration(Test $a, Test $b): int
    {
        if (!($a instanceof Reorderable && $b instanceof Reorderable)) {
            return 0;
        }

        return $this->cache->getTime($a->sortId()) <=> $this->cache->getTime($b->sortId());
    }

    /**
     * Compares test size for sorting tests small->medium->large->unknown.
     */
    private function cmpSize(Test $a, Test $b): int
    {
        $sizeA = ($a instanceof TestCase || $a instanceof DataProviderTestSuite)
            ? $a->getSize()
            : TestUtil::UNKNOWN;
        $sizeB = ($b instanceof TestCase || $b instanceof DataProviderTestSuite)
            ? $b->getSize()
            : TestUtil::UNKNOWN;

        return self::SIZE_SORT_WEIGHT[$sizeA] <=> self::SIZE_SORT_WEIGHT[$sizeB];
    }

    /**
     * Reorder Tests within a TestCase in such a way as to resolve as many dependencies as possible.
     * The algorithm will leave the tests in original running order when it can.
     * For more details see the documentation for test dependencies.
     *
     * Short description of algorithm:
     * 1. Pick the next Test from remaining tests to be checked for dependencies.
     * 2. If the test has no dependencies: mark done, start again from the top
     * 3. If the test has dependencies but none left to do: mark done, start again from the top
     * 4. When we reach the end add any leftover tests to the end. These will be marked 'skipped' during execution.
     *
     * @param array<DataProviderTestSuite|TestCase> $tests
     *
     * @return array<DataProviderTestSuite|TestCase>
     */
    private function resolveDependencies(array $tests): array
    {
        $newTestOrder = [];
        $i            = 0;
        $provided     = [];

        do {
<<<<<<< HEAD
            if ([] === array_diff($tests[$i]->requires(), $provided)) {
                $provided     = array_merge($provided, $tests[$i]->provides());
=======
            $todoNames = array_map(
                /**
                 * @throws \SebastianBergmann\RecursionContext\InvalidArgumentException
                 */
                static function ($test) {
                    return self::getTestSorterUID($test);
                },
                $tests
            );

            if (!$tests[$i]->hasDependencies() || empty(array_intersect($this->getNormalizedDependencyNames($tests[$i]), $todoNames))) {
>>>>>>> 8839d8da
                $newTestOrder = array_merge($newTestOrder, array_splice($tests, $i, 1));
                $i            = 0;
            } else {
                $i++;
            }
        } while (!empty($tests) && ($i < count($tests)));
<<<<<<< HEAD
=======

        return array_merge($newTestOrder, $tests);
    }

    /**
     * @param DataProviderTestSuite|TestCase $test
     *
     * @return array<string> A list of full test names as "TestSuiteClassName::testMethodName"
     */
    private function getNormalizedDependencyNames($test): array
    {
        if ($test instanceof DataProviderTestSuite) {
            $testClass = substr($test->getName(), 0, strpos($test->getName(), '::'));
        } else {
            $testClass = get_class($test);
        }

        $names = array_map(
            static function ($name) use ($testClass) {
                return strpos($name, '::') === false ? $testClass . '::' . $name : $name;
            },
            $test->getDependencies()
        );
>>>>>>> 8839d8da

        return array_merge($newTestOrder, $tests);
    }

    /**
     * @throws \SebastianBergmann\RecursionContext\InvalidArgumentException
     */
    private function calculateTestExecutionOrder(Test $suite): array
    {
        $tests = [];

        if ($suite instanceof TestSuite) {
            foreach ($suite->tests() as $test) {
                if (!$test instanceof TestSuite && $test instanceof Reorderable) {
                    $tests[] = $test->sortId();
                } else {
                    $tests = array_merge($tests, $this->calculateTestExecutionOrder($test));
                }
            }
        }

        return $tests;
    }
}<|MERGE_RESOLUTION|>--- conflicted
+++ resolved
@@ -9,7 +9,6 @@
  */
 namespace PHPUnit\Runner;
 
-<<<<<<< HEAD
 use function array_diff;
 use function array_merge;
 use function array_reverse;
@@ -18,21 +17,6 @@
 use function in_array;
 use function max;
 use function shuffle;
-=======
-use function array_intersect;
-use function array_map;
-use function array_merge;
-use function array_reduce;
-use function array_reverse;
-use function array_splice;
-use function count;
-use function get_class;
-use function in_array;
-use function max;
-use function shuffle;
-use function strpos;
-use function substr;
->>>>>>> 8839d8da
 use function usort;
 use PHPUnit\Framework\DataProviderTestSuite;
 use PHPUnit\Framework\Reorderable;
@@ -118,31 +102,6 @@
      */
     private $executionOrder = [];
 
-<<<<<<< HEAD
-=======
-    /**
-     * @throws \SebastianBergmann\RecursionContext\InvalidArgumentException
-     */
-    public static function getTestSorterUID(Test $test): string
-    {
-        if ($test instanceof PhptTestCase) {
-            return $test->getName();
-        }
-
-        if ($test instanceof TestCase) {
-            $testName = $test->getName(true);
-
-            if (strpos($testName, '::') === false) {
-                $testName = get_class($test) . '::' . $testName;
-            }
-
-            return $testName;
-        }
-
-        return $test->getName();
-    }
-
->>>>>>> 8839d8da
     public function __construct(?TestResultCache $cache = null)
     {
         $this->cache = $cache ?? new NullTestResultCache;
@@ -250,7 +209,6 @@
                 continue;
             }
 
-<<<<<<< HEAD
             if (!isset($this->defectSortOrder[$test->sortId()])) {
                 $this->defectSortOrder[$test->sortId()] = self::DEFECT_SORT_WEIGHT[$this->cache->getState($test->sortId())];
                 $max                                    = max($max, $this->defectSortOrder[$test->sortId()]);
@@ -258,26 +216,6 @@
         }
 
         $this->defectSortOrder[$suite->sortId()] = $max;
-=======
-            if (!isset($this->defectSortOrder[$testname])) {
-                $this->defectSortOrder[$testname] = self::DEFECT_SORT_WEIGHT[$this->cache->getState($testname)];
-                $max                              = max($max, $this->defectSortOrder[$testname]);
-            }
-        }
-
-        $this->defectSortOrder[$suite->getName()] = $max;
-    }
-
-    private function suiteOnlyContainsTests(TestSuite $suite): bool
-    {
-        return array_reduce(
-            $suite->tests(),
-            static function ($carry, $test) {
-                return $carry && ($test instanceof TestCase || $test instanceof DataProviderTestSuite);
-            },
-            true
-        );
->>>>>>> 8839d8da
     }
 
     private function reverse(array $tests): array
@@ -342,7 +280,7 @@
      *
      * 1. sort tests by defect weight defined in self::DEFECT_SORT_WEIGHT
      * 2. when tests are equally defective, sort the fastest to the front
-     * 3. do not reorder successful tests.
+     * 3. do not reorder successful tests
      *
      * @throws \SebastianBergmann\RecursionContext\InvalidArgumentException
      */
@@ -419,54 +357,14 @@
         $provided     = [];
 
         do {
-<<<<<<< HEAD
             if ([] === array_diff($tests[$i]->requires(), $provided)) {
                 $provided     = array_merge($provided, $tests[$i]->provides());
-=======
-            $todoNames = array_map(
-                /**
-                 * @throws \SebastianBergmann\RecursionContext\InvalidArgumentException
-                 */
-                static function ($test) {
-                    return self::getTestSorterUID($test);
-                },
-                $tests
-            );
-
-            if (!$tests[$i]->hasDependencies() || empty(array_intersect($this->getNormalizedDependencyNames($tests[$i]), $todoNames))) {
->>>>>>> 8839d8da
                 $newTestOrder = array_merge($newTestOrder, array_splice($tests, $i, 1));
                 $i            = 0;
             } else {
                 $i++;
             }
         } while (!empty($tests) && ($i < count($tests)));
-<<<<<<< HEAD
-=======
-
-        return array_merge($newTestOrder, $tests);
-    }
-
-    /**
-     * @param DataProviderTestSuite|TestCase $test
-     *
-     * @return array<string> A list of full test names as "TestSuiteClassName::testMethodName"
-     */
-    private function getNormalizedDependencyNames($test): array
-    {
-        if ($test instanceof DataProviderTestSuite) {
-            $testClass = substr($test->getName(), 0, strpos($test->getName(), '::'));
-        } else {
-            $testClass = get_class($test);
-        }
-
-        $names = array_map(
-            static function ($name) use ($testClass) {
-                return strpos($name, '::') === false ? $testClass . '::' . $name : $name;
-            },
-            $test->getDependencies()
-        );
->>>>>>> 8839d8da
 
         return array_merge($newTestOrder, $tests);
     }
