<?php declare(strict_types=1);
/*
 * This file is part of PHPUnit.
 *
 * (c) Sebastian Bergmann <sebastian@phpunit.de>
 *
 * For the full copyright and license information, please view the LICENSE
 * file that was distributed with this source code.
 */
namespace PHPUnit\Framework\MockObject;

use SebastianBergmann\Type\ObjectType;
use SebastianBergmann\Type\Type;
use SebastianBergmann\Type\UnknownType;
use SebastianBergmann\Type\VoidType;

/**
 * @internal This class is not covered by the backward compatibility promise for PHPUnit
 */
final class MockMethod
{
    /**
     * @var \Text_Template[]
     */
    private static $templates = [];

    /**
     * @var string
     */
    private $className;

    /**
     * @var string
     */
    private $methodName;

    /**
     * @var bool
     */
    private $cloneArguments;

    /**
     * @var string string
     */
    private $modifier;

    /**
     * @var string
     */
    private $argumentsForDeclaration;

    /**
     * @var string
     */
    private $argumentsForCall;

    /**
     * @var Type
     */
    private $returnType;

    /**
     * @var string
     */
    private $reference;

    /**
     * @var bool
     */
    private $callOriginalMethod;

    /**
     * @var bool
     */
    private $static;

    /**
     * @var ?string
     */
    private $deprecation;

    /**
     * @var bool
     */
    private $allowsReturnNull;

    /**
     * @throws RuntimeException
     */
    public static function fromReflection(\ReflectionMethod $method, bool $callOriginalMethod, bool $cloneArguments): self
    {
        if ($method->isPrivate()) {
            $modifier = 'private';
        } elseif ($method->isProtected()) {
            $modifier = 'protected';
        } else {
            $modifier = 'public';
        }

        if ($method->isStatic()) {
            $modifier .= ' static';
        }

        if ($method->returnsReference()) {
            $reference = '&';
        } else {
            $reference = '';
        }

        $docComment = $method->getDocComment();

        if (\is_string($docComment) &&
            \preg_match('#\*[ \t]*+@deprecated[ \t]*+(.*?)\r?+\n[ \t]*+\*(?:[ \t]*+@|/$)#s', $docComment, $deprecation)) {
            $deprecation = \trim(\preg_replace('#[ \t]*\r?\n[ \t]*+\*[ \t]*+#', ' ', $deprecation[1]));
        } else {
            $deprecation = null;
        }

        return new self(
            $method->getDeclaringClass()->getName(),
            $method->getName(),
            $cloneArguments,
            $modifier,
            self::getMethodParameters($method),
            self::getMethodParameters($method, true),
            self::deriveReturnType($method),
            $reference,
            $callOriginalMethod,
            $method->isStatic(),
            $deprecation,
            $method->hasReturnType() && $method->getReturnType()->allowsNull()
        );
    }

    public static function fromName(string $fullClassName, string $methodName, bool $cloneArguments): self
    {
        return new self(
            $fullClassName,
            $methodName,
            $cloneArguments,
            'public',
            '',
            '',
            new UnknownType,
            '',
            false,
            false,
            null,
            false
        );
    }

    public function __construct(string $className, string $methodName, bool $cloneArguments, string $modifier, string $argumentsForDeclaration, string $argumentsForCall, Type $returnType, string $reference, bool $callOriginalMethod, bool $static, ?string $deprecation, bool $allowsReturnNull)
    {
        $this->className               = $className;
        $this->methodName              = $methodName;
        $this->cloneArguments          = $cloneArguments;
        $this->modifier                = $modifier;
        $this->argumentsForDeclaration = $argumentsForDeclaration;
        $this->argumentsForCall        = $argumentsForCall;
        $this->returnType              = $returnType;
        $this->reference               = $reference;
        $this->callOriginalMethod      = $callOriginalMethod;
        $this->static                  = $static;
        $this->deprecation             = $deprecation;
        $this->allowsReturnNull        = $allowsReturnNull;
    }

    public function getName(): string
    {
        return $this->methodName;
    }

    /**
     * @throws RuntimeException
     */
    public function generateCode(): string
    {
        if ($this->static) {
            $templateFile = 'mocked_static_method.tpl';
        } elseif ($this->returnType instanceof VoidType) {
            $templateFile = \sprintf(
                '%s_method_void.tpl',
                $this->callOriginalMethod ? 'proxied' : 'mocked'
            );
        } else {
            $templateFile = \sprintf(
                '%s_method.tpl',
                $this->callOriginalMethod ? 'proxied' : 'mocked'
            );
        }

        $deprecation = $this->deprecation;

        if (null !== $this->deprecation) {
            $deprecation         = "The $this->className::$this->methodName method is deprecated ($this->deprecation).";
            $deprecationTemplate = $this->getTemplate('deprecation.tpl');

            $deprecationTemplate->setVar([
                'deprecation' => \var_export($deprecation, true),
            ]);

            $deprecation = $deprecationTemplate->render();
        }

        $template = $this->getTemplate($templateFile);

        $template->setVar(
            [
                'arguments_decl'     => $this->argumentsForDeclaration,
                'arguments_call'     => $this->argumentsForCall,
                'return_declaration' => $this->returnType->getReturnTypeDeclaration(),
                'arguments_count'    => !empty($this->argumentsForCall) ? \substr_count($this->argumentsForCall, ',') + 1 : 0,
                'class_name'         => $this->className,
                'method_name'        => $this->methodName,
                'modifier'           => $this->modifier,
                'reference'          => $this->reference,
                'clone_arguments'    => $this->cloneArguments ? 'true' : 'false',
                'deprecation'        => $deprecation,
            ]
        );

        return $template->render();
    }

    public function getReturnType(): Type
    {
        return $this->returnType;
    }

    private function getTemplate(string $template): \Text_Template
    {
        $filename = __DIR__ . \DIRECTORY_SEPARATOR . 'Generator' . \DIRECTORY_SEPARATOR . $template;

        if (!isset(self::$templates[$filename])) {
            self::$templates[$filename] = new \Text_Template($filename);
        }

        return self::$templates[$filename];
    }

    /**
     * Returns the parameters of a function or method.
     *
     * @throws RuntimeException
     */
    private static function getMethodParameters(\ReflectionMethod $method, bool $forCall = false): string
    {
        $parameters = [];

        foreach ($method->getParameters() as $i => $parameter) {
            $name = '$' . $parameter->getName();

            /* Note: PHP extensions may use empty names for reference arguments
             * or "..." for methods taking a variable number of arguments.
             */
            if ($name === '$' || $name === '$...') {
                $name = '$arg' . $i;
            }

            if ($parameter->isVariadic()) {
                if ($forCall) {
                    continue;
                }

                $name = '...' . $name;
            }

            $nullable        = '';
            $default         = '';
            $reference       = '';
            $typeDeclaration = '';

            if (!$forCall) {
                if ($parameter->hasType() && $parameter->allowsNull()) {
                    $nullable = '?';
                }

                if ($parameter->hasType()) {
                    $type = $parameter->getType();

                    if ($type instanceof \ReflectionNamedType && $type->getName() !== 'self') {
                        $typeDeclaration = $type->getName() . ' ';
                    } else {
                        try {
                            $class = $parameter->getClass();
                        } catch (\ReflectionException $e) {
                            throw new RuntimeException(
                                \sprintf(
                                    'Cannot mock %s::%s() because a class or ' .
                                    'interface used in the signature is not loaded',
                                    $method->getDeclaringClass()->getName(),
                                    $method->getName()
                                ),
                                0,
                                $e
                            );
                        }

                        if ($class !== null) {
                            $typeDeclaration = $class->getName() . ' ';
                        }
                    }
                }

                if (!$parameter->isVariadic()) {
                    if ($parameter->isDefaultValueAvailable()) {
                        try {
<<<<<<< HEAD
                            $value = $parameter->getDefaultValueConstantName();
=======
                            $value = \var_export($parameter->getDefaultValue(), true);
>>>>>>> 928b6e54
                        } catch (\ReflectionException $e) {
                            throw new RuntimeException(
                                $e->getMessage(),
                                (int) $e->getCode(),
                                $e
                            );
<<<<<<< HEAD
                        }

                        if ($value === null) {
                            try {
                                $value = \var_export($parameter->getDefaultValue(), true);
                            } catch (\ReflectionException $e) {
                                throw new RuntimeException(
                                    $e->getMessage(),
                                    (int) $e->getCode(),
                                    $e
                                );
                            }
                        } elseif (!\defined($value)) {
                            $rootValue = \preg_replace('/^.*\\\\/', '', $value);
                            $value     = \defined($rootValue) ? $rootValue : $value;
=======
>>>>>>> 928b6e54
                        }

                        $default = ' = ' . $value;
                    } elseif ($parameter->isOptional()) {
                        $default = ' = null';
                    }
                }
            }

            if ($parameter->isPassedByReference()) {
                $reference = '&';
            }

            $parameters[] = $nullable . $typeDeclaration . $reference . $name . $default;
        }

        return \implode(', ', $parameters);
    }

    private static function deriveReturnType(\ReflectionMethod $method): Type
    {
        $returnType = $method->getReturnType();

        if ($returnType === null) {
            return new UnknownType();
        }

        // @see https://bugs.php.net/bug.php?id=70722
        if ($returnType->getName() === 'self') {
            return ObjectType::fromName($method->getDeclaringClass()->getName(), $returnType->allowsNull());
        }

        // @see https://github.com/sebastianbergmann/phpunit-mock-objects/issues/406
        if ($returnType->getName() === 'parent') {
            $parentClass = $method->getDeclaringClass()->getParentClass();

            if ($parentClass === false) {
                throw new RuntimeException(
                    \sprintf(
                        'Cannot mock %s::%s because "parent" return type declaration is used but %s does not have a parent class',
                        $method->getDeclaringClass()->getName(),
                        $method->getName(),
                        $method->getDeclaringClass()->getName()
                    )
                );
            }

            return ObjectType::fromName($parentClass->getName(), $returnType->allowsNull());
        }

        return Type::fromName($returnType->getName(), $returnType->allowsNull());
    }
}<|MERGE_RESOLUTION|>--- conflicted
+++ resolved
@@ -306,37 +306,14 @@
                 if (!$parameter->isVariadic()) {
                     if ($parameter->isDefaultValueAvailable()) {
                         try {
-<<<<<<< HEAD
-                            $value = $parameter->getDefaultValueConstantName();
-=======
                             $value = \var_export($parameter->getDefaultValue(), true);
->>>>>>> 928b6e54
                         } catch (\ReflectionException $e) {
                             throw new RuntimeException(
                                 $e->getMessage(),
                                 (int) $e->getCode(),
                                 $e
                             );
-<<<<<<< HEAD
                         }
-
-                        if ($value === null) {
-                            try {
-                                $value = \var_export($parameter->getDefaultValue(), true);
-                            } catch (\ReflectionException $e) {
-                                throw new RuntimeException(
-                                    $e->getMessage(),
-                                    (int) $e->getCode(),
-                                    $e
-                                );
-                            }
-                        } elseif (!\defined($value)) {
-                            $rootValue = \preg_replace('/^.*\\\\/', '', $value);
-                            $value     = \defined($rootValue) ? $rootValue : $value;
-=======
->>>>>>> 928b6e54
-                        }
-
                         $default = ' = ' . $value;
                     } elseif ($parameter->isOptional()) {
                         $default = ' = null';
