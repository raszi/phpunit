--- conflicted
+++ resolved
@@ -497,15 +497,13 @@
     }
 
     /**
-<<<<<<< HEAD
-=======
      * @throws \ReflectionException
      *
      * @return \ReflectionMethod[]
      */
     private function getInterfaceOwnMethods(string $interfaceName): array
     {
-        $reflect = new ReflectionClass($interfaceName);
+        $reflect = new \ReflectionClass($interfaceName);
         $methods = [];
 
         foreach ($reflect->getMethods() as $method) {
@@ -518,9 +516,6 @@
     }
 
     /**
-     * @param string       $code
-     * @param string       $className
->>>>>>> ea2b39e5
      * @param array|string $type
      *
      * @throws RuntimeException
