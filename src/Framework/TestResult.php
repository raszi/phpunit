--- conflicted
+++ resolved
@@ -634,12 +634,7 @@
         }
 
         $collectCodeCoverage = $this->codeCoverage !== null &&
-<<<<<<< HEAD
-                               !$test instanceof PHPUnit_Extensions_SeleniumTestCase &&
                                !$test instanceof PHPUnit_Framework_WarningTestCase;
-=======
-                               !$test instanceof PHPUnit_Framework_Warning;
->>>>>>> 73f0d41a
 
         if ($collectCodeCoverage) {
             $this->codeCoverage->start($test);
