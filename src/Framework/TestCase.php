<?php
/*
 * This file is part of PHPUnit.
 *
 * (c) Sebastian Bergmann <sebastian@phpunit.de>
 *
 * For the full copyright and license information, please view the LICENSE
 * file that was distributed with this source code.
 */

use SebastianBergmann\GlobalState\Snapshot;
use SebastianBergmann\GlobalState\Restorer;
use SebastianBergmann\GlobalState\Blacklist;
use SebastianBergmann\Diff\Differ;
use SebastianBergmann\Exporter\Exporter;
use Prophecy\Exception\Prediction\PredictionException;
use Prophecy\Prophet;

/**
 * A TestCase defines the fixture to run multiple tests.
 *
 * To define a TestCase
 *
 *   1) Implement a subclass of PHPUnit_Framework_TestCase.
 *   2) Define instance variables that store the state of the fixture.
 *   3) Initialize the fixture state by overriding setUp().
 *   4) Clean-up after a test by overriding tearDown().
 *
 * Each test runs in its own fixture so there can be no side effects
 * among test runs.
 *
 * Here is an example:
 *
 * <code>
 * <?php
 * class MathTest extends PHPUnit_Framework_TestCase
 * {
 *     public $value1;
 *     public $value2;
 *
 *     protected function setUp()
 *     {
 *         $this->value1 = 2;
 *         $this->value2 = 3;
 *     }
 * }
 * ?>
 * </code>
 *
 * For each test implement a method which interacts with the fixture.
 * Verify the expected results with assertions specified by calling
 * assert with a boolean.
 *
 * <code>
 * <?php
 * public function testPass()
 * {
 *     $this->assertTrue($this->value1 + $this->value2 == 5);
 * }
 * ?>
 * </code>
 *
 * @since Class available since Release 2.0.0
 */
abstract class PHPUnit_Framework_TestCase extends PHPUnit_Framework_Assert implements PHPUnit_Framework_Test, PHPUnit_Framework_SelfDescribing
{
    /**
     * Enable or disable the backup and restoration of the $GLOBALS array.
     * Overwrite this attribute in a child class of TestCase.
     * Setting this attribute in setUp() has no effect!
     *
     * @var bool
     */
    protected $backupGlobals = null;

    /**
     * @var array
     */
    protected $backupGlobalsBlacklist = [];

    /**
     * Enable or disable the backup and restoration of static attributes.
     * Overwrite this attribute in a child class of TestCase.
     * Setting this attribute in setUp() has no effect!
     *
     * @var bool
     */
    protected $backupStaticAttributes = null;

    /**
     * @var array
     */
    protected $backupStaticAttributesBlacklist = [];

    /**
     * Whether or not this test is to be run in a separate PHP process.
     *
     * @var bool
     */
    protected $runTestInSeparateProcess = null;

    /**
     * Whether or not this test should preserve the global state when
     * running in a separate PHP process.
     *
     * @var bool
     */
    protected $preserveGlobalState = true;

    /**
     * Whether or not this test is running in a separate PHP process.
     *
     * @var bool
     */
    private $inIsolation = false;

    /**
     * @var array
     */
    private $data = [];

    /**
     * @var string
     */
    private $dataName = '';

    /**
     * @var bool
     */
    private $useErrorHandler = null;

    /**
     * The name of the expected Exception.
     *
     * @var mixed
     */
    private $expectedException = null;

    /**
     * The message of the expected Exception.
     *
     * @var string
     */
    private $expectedExceptionMessage = '';

    /**
     * The regex pattern to validate the expected Exception message.
     *
     * @var string
     */
    private $expectedExceptionMessageRegExp = '';

    /**
     * The code of the expected Exception.
     *
     * @var int
     */
    private $expectedExceptionCode;

    /**
     * The name of the test case.
     *
     * @var string
     */
    private $name = null;

    /**
     * @var array
     */
    private $dependencies = [];

    /**
     * @var array
     */
    private $dependencyInput = [];

    /**
     * @var array
     */
    private $iniSettings = [];

    /**
     * @var array
     */
    private $locale = [];

    /**
     * @var array
     */
    private $mockObjects = [];

    /**
     * @var array
     */
    private $mockObjectGenerator = null;

    /**
     * @var int
     */
    private $status;

    /**
     * @var string
     */
    private $statusMessage = '';

    /**
     * @var int
     */
    private $numAssertions = 0;

    /**
     * @var PHPUnit_Framework_TestResult
     */
    private $result;

    /**
     * @var mixed
     */
    private $testResult;

    /**
     * @var string
     */
    private $output = '';

    /**
     * @var string
     */
    private $outputExpectedRegex = null;

    /**
     * @var string
     */
    private $outputExpectedString = null;

    /**
     * @var mixed
     */
    private $outputCallback = false;

    /**
     * @var bool
     */
    private $outputBufferingActive = false;

    /**
     * @var int
     */
    private $outputBufferingLevel;

    /**
     * @var SebastianBergmann\GlobalState\Snapshot
     */
    private $snapshot;

    /**
     * @var Prophecy\Prophet
     */
    private $prophet;

    /**
     * @var bool
     */
    private $disallowChangesToGlobalState = false;

    /**
     * Constructs a test case with the given name.
     *
     * @param string $name
     * @param array  $data
     * @param string $dataName
     */
    public function __construct($name = null, array $data = [], $dataName = '')
    {
        if ($name !== null) {
            $this->setName($name);
        }

        $this->data                = $data;
        $this->dataName            = $dataName;
    }

    /**
     * Returns a string representation of the test case.
     *
     * @return string
     */
    public function toString()
    {
        $class = new ReflectionClass($this);

        $buffer = sprintf(
            '%s::%s',
            $class->name,
            $this->getName(false)
        );

        return $buffer . $this->getDataSetAsString();
    }

    /**
     * Counts the number of test cases executed by run(TestResult result).
     *
     * @return int
     */
    public function count()
    {
        return 1;
    }

    /**
     * Returns the annotations for this test.
     *
     * @return array
     * @since Method available since Release 3.4.0
     */
    public function getAnnotations()
    {
        return PHPUnit_Util_Test::parseTestMethodAnnotations(
            get_class($this),
            $this->name
        );
    }

    /**
     * Gets the name of a TestCase.
     *
     * @param  bool   $withDataSet
     * @return string
     */
    public function getName($withDataSet = true)
    {
        if ($withDataSet) {
            return $this->name . $this->getDataSetAsString(false);
        } else {
            return $this->name;
        }
    }

    /**
     * Returns the size of the test.
     *
     * @return int
     * @since  Method available since Release 3.6.0
     */
    public function getSize()
    {
        return PHPUnit_Util_Test::getSize(
            get_class($this),
            $this->getName(false)
        );
    }

    /**
     * @return string
     * @since  Method available since Release 3.6.0
     */
    public function getActualOutput()
    {
        if (!$this->outputBufferingActive) {
            return $this->output;
        } else {
            return ob_get_contents();
        }
    }

    /**
     * @return bool
     * @since  Method available since Release 3.6.0
     */
    public function hasOutput()
    {
        if (strlen($this->output) === 0) {
            return false;
        }

        if ($this->hasExpectationOnOutput()) {
            return false;
        }

        return true;
    }

    /**
     * @param string $expectedRegex
     * @since Method available since Release 3.6.0
     * @throws PHPUnit_Framework_Exception
     */
    public function expectOutputRegex($expectedRegex)
    {
        if ($this->outputExpectedString !== null) {
            throw new PHPUnit_Framework_Exception;
        }

        if (is_string($expectedRegex) || is_null($expectedRegex)) {
            $this->outputExpectedRegex = $expectedRegex;
        }
    }

    /**
     * @param string $expectedString
     * @since Method available since Release 3.6.0
     */
    public function expectOutputString($expectedString)
    {
        if ($this->outputExpectedRegex !== null) {
            throw new PHPUnit_Framework_Exception;
        }

        if (is_string($expectedString) || is_null($expectedString)) {
            $this->outputExpectedString = $expectedString;
        }
    }

    /**
     * @return bool
     * @since Method available since Release 3.6.5
     * @deprecated
     */
    public function hasPerformedExpectationsOnOutput()
    {
        return $this->hasExpectationOnOutput();
    }

    /**
     * @return bool
     * @since Method available since Release 4.3.3
     */
    public function hasExpectationOnOutput()
    {
        return is_string($this->outputExpectedString) || is_string($this->outputExpectedRegex);
    }

    /**
     * @return string
     * @since  Method available since Release 3.2.0
     */
    public function getExpectedException()
    {
        return $this->expectedException;
    }

    /**
     * @param mixed  $exceptionName
     * @param string $exceptionMessage
     * @param int    $exceptionCode
     * @since  Method available since Release 3.2.0
     */
    public function setExpectedException($exceptionName, $exceptionMessage = '', $exceptionCode = null)
    {
        $this->expectedException        = $exceptionName;
        $this->expectedExceptionMessage = $exceptionMessage;
        $this->expectedExceptionCode    = $exceptionCode;
    }

    /**
     * @param mixed  $exceptionName
     * @param string $exceptionMessageRegExp
     * @param int    $exceptionCode
     * @since Method available since Release 4.3.0
     */
    public function setExpectedExceptionRegExp($exceptionName, $exceptionMessageRegExp = '', $exceptionCode = null)
    {
        $this->expectedException              = $exceptionName;
        $this->expectedExceptionMessageRegExp = $exceptionMessageRegExp;
        $this->expectedExceptionCode          = $exceptionCode;
    }

    /**
     * @since  Method available since Release 3.4.0
     */
    protected function setExpectedExceptionFromAnnotation()
    {
        try {
            $expectedException = PHPUnit_Util_Test::getExpectedException(
                get_class($this),
                $this->name
            );

            if ($expectedException !== false) {
                $this->setExpectedException(
                    $expectedException['class'],
                    $expectedException['message'],
                    $expectedException['code']
                );

                if (!empty($expectedException['message_regex'])) {
                    $this->setExpectedExceptionRegExp(
                        $expectedException['class'],
                        $expectedException['message_regex'],
                        $expectedException['code']
                    );
                }
            }
        } catch (ReflectionException $e) {
        }
    }

    /**
     * @param bool $useErrorHandler
     * @since Method available since Release 3.4.0
     */
    public function setUseErrorHandler($useErrorHandler)
    {
        $this->useErrorHandler = $useErrorHandler;
    }

    /**
     * @since Method available since Release 3.4.0
     */
    protected function setUseErrorHandlerFromAnnotation()
    {
        try {
            $useErrorHandler = PHPUnit_Util_Test::getErrorHandlerSettings(
                get_class($this),
                $this->name
            );

            if ($useErrorHandler !== null) {
                $this->setUseErrorHandler($useErrorHandler);
            }
        } catch (ReflectionException $e) {
        }
    }

    /**
     * @since Method available since Release 3.6.0
     */
    protected function checkRequirements()
    {
        if (!$this->name || !method_exists($this, $this->name)) {
            return;
        }

        $missingRequirements = PHPUnit_Util_Test::getMissingRequirements(
            get_class($this),
            $this->name
        );

        if (!empty($missingRequirements)) {
            $this->markTestSkipped(implode(PHP_EOL, $missingRequirements));
        }
    }

    /**
     * Returns the status of this test.
     *
     * @return int
     * @since  Method available since Release 3.1.0
     */
    public function getStatus()
    {
        return $this->status;
    }

    /**
     * Returns the status message of this test.
     *
     * @return string
     * @since  Method available since Release 3.3.0
     */
    public function getStatusMessage()
    {
        return $this->statusMessage;
    }

    /**
     * Returns whether or not this test has failed.
     *
     * @return bool
     * @since  Method available since Release 3.0.0
     */
    public function hasFailed()
    {
        $status = $this->getStatus();

        return $status == PHPUnit_Runner_BaseTestRunner::STATUS_FAILURE ||
               $status == PHPUnit_Runner_BaseTestRunner::STATUS_ERROR;
    }

    /**
     * Runs the test case and collects the results in a TestResult object.
     * If no TestResult object is passed a new one will be created.
     *
     * @param  PHPUnit_Framework_TestResult $result
     * @return PHPUnit_Framework_TestResult
     * @throws PHPUnit_Framework_Exception
     */
    public function run(PHPUnit_Framework_TestResult $result = null)
    {
        if ($result === null) {
            $result = $this->createResult();
        }

        if (!$this instanceof PHPUnit_Framework_Warning) {
            $this->setTestResultObject($result);
            $this->setUseErrorHandlerFromAnnotation();
        }

        if ($this->useErrorHandler !== null) {
            $oldErrorHandlerSetting = $result->getConvertErrorsToExceptions();
            $result->convertErrorsToExceptions($this->useErrorHandler);
        }

        if (!$this instanceof PHPUnit_Framework_Warning && !$this->handleDependencies()) {
            return;
        }

        if ($this->runTestInSeparateProcess === true &&
            $this->inIsolation !== true &&
            !$this instanceof PHPUnit_Extensions_SeleniumTestCase &&
            !$this instanceof PHPUnit_Extensions_PhptTestCase) {
            $class = new ReflectionClass($this);

            $template = new Text_Template(
                __DIR__ . '/../Util/PHP/Template/TestCaseMethod.tpl'
            );

            if ($this->preserveGlobalState) {
                $constants     = PHPUnit_Util_GlobalState::getConstantsAsString();
                $globals       = PHPUnit_Util_GlobalState::getGlobalsAsString();
                $includedFiles = PHPUnit_Util_GlobalState::getIncludedFilesAsString();
                $iniSettings   = PHPUnit_Util_GlobalState::getIniSettingsAsString();
            } else {
                $constants     = '';
                if (!empty($GLOBALS['__PHPUNIT_BOOTSTRAP'])) {
                    $globals     = '$GLOBALS[\'__PHPUNIT_BOOTSTRAP\'] = ' . var_export($GLOBALS['__PHPUNIT_BOOTSTRAP'], true) . ";\n";
                } else {
                    $globals     = '';
                }
                $includedFiles = '';
                $iniSettings   = '';
            }

            $coverage                                = $result->getCollectCodeCoverageInformation()       ? 'true' : 'false';
            $isStrictAboutTestsThatDoNotTestAnything = $result->isStrictAboutTestsThatDoNotTestAnything() ? 'true' : 'false';
            $isStrictAboutOutputDuringTests          = $result->isStrictAboutOutputDuringTests()          ? 'true' : 'false';
            $isStrictAboutTestSize                   = $result->isStrictAboutTestSize()                   ? 'true' : 'false';
            $isStrictAboutTodoAnnotatedTests         = $result->isStrictAboutTodoAnnotatedTests()         ? 'true' : 'false';

            if (defined('PHPUNIT_COMPOSER_INSTALL')) {
                $composerAutoload = var_export(PHPUNIT_COMPOSER_INSTALL, true);
            } else {
                $composerAutoload = '\'\'';
            }

            if (defined('__PHPUNIT_PHAR__')) {
                $phar = var_export(__PHPUNIT_PHAR__, true);
            } else {
                $phar = '\'\'';
            }

            if ($result->getCodeCoverage()) {
                $codeCoverageFilter = $result->getCodeCoverage()->filter();
            } else {
                $codeCoverageFilter = null;
            }

            $data               = var_export(serialize($this->data), true);
            $dataName           = var_export($this->dataName, true);
            $dependencyInput    = var_export(serialize($this->dependencyInput), true);
            $includePath        = var_export(get_include_path(), true);
            $codeCoverageFilter = var_export(serialize($codeCoverageFilter), true);
            // must do these fixes because TestCaseMethod.tpl has unserialize('{data}') in it, and we can't break BC
            // the lines above used to use addcslashes() rather than var_export(), which breaks null byte escape sequences
            $data               = "'." . $data . ".'";
            $dataName           = "'.(" . $dataName . ").'";
            $dependencyInput    = "'." . $dependencyInput . ".'";
            $includePath        = "'." . $includePath . ".'";
            $codeCoverageFilter = "'." . $codeCoverageFilter . ".'";

            $template->setVar(
<<<<<<< HEAD
                [
                'composerAutoload'                        => $composerAutoload,
                'phar'                                    => $phar,
                'filename'                                => $class->getFileName(),
                'className'                               => $class->getName(),
                'methodName'                              => $this->name,
                'collectCodeCoverageInformation'          => $coverage,
                'data'                                    => $data,
                'dataName'                                => $dataName,
                'dependencyInput'                         => $dependencyInput,
                'constants'                               => $constants,
                'globals'                                 => $globals,
                'include_path'                            => $includePath,
                'included_files'                          => $includedFiles,
                'iniSettings'                             => $iniSettings,
                'isStrictAboutTestsThatDoNotTestAnything' => $isStrictAboutTestsThatDoNotTestAnything,
                'isStrictAboutOutputDuringTests'          => $isStrictAboutOutputDuringTests,
                'isStrictAboutTestSize'                   => $isStrictAboutTestSize,
                'isStrictAboutTodoAnnotatedTests'         => $isStrictAboutTodoAnnotatedTests
                ]
=======
                array(
                    'composerAutoload'                        => $composerAutoload,
                    'phar'                                    => $phar,
                    'filename'                                => $class->getFileName(),
                    'className'                               => $class->getName(),
                    'methodName'                              => $this->name,
                    'collectCodeCoverageInformation'          => $coverage,
                    'data'                                    => $data,
                    'dataName'                                => $dataName,
                    'dependencyInput'                         => $dependencyInput,
                    'constants'                               => $constants,
                    'globals'                                 => $globals,
                    'include_path'                            => $includePath,
                    'included_files'                          => $includedFiles,
                    'iniSettings'                             => $iniSettings,
                    'isStrictAboutTestsThatDoNotTestAnything' => $isStrictAboutTestsThatDoNotTestAnything,
                    'isStrictAboutOutputDuringTests'          => $isStrictAboutOutputDuringTests,
                    'isStrictAboutTestSize'                   => $isStrictAboutTestSize,
                    'isStrictAboutTodoAnnotatedTests'         => $isStrictAboutTodoAnnotatedTests,
                    'codeCoverageFilter'                      => $codeCoverageFilter
                )
>>>>>>> d323598a
            );

            $this->prepareTemplate($template);

            $php = PHPUnit_Util_PHP::factory();
            $php->runTestJob($template->render(), $this, $result);
        } else {
            $result->run($this);
        }

        if ($this->useErrorHandler !== null) {
            $result->convertErrorsToExceptions($oldErrorHandlerSetting);
        }

        $this->result = null;

        return $result;
    }

    /**
     * Runs the bare test sequence.
     */
    public function runBare()
    {
        $this->numAssertions = 0;

        $this->snapshotGlobalState();
        $this->startOutputBuffering();
        clearstatcache();
        $currentWorkingDirectory = getcwd();

        $hookMethods = PHPUnit_Util_Test::getHookMethods(get_class($this));

        try {
            $hasMetRequirements = false;
            $this->checkRequirements();
            $hasMetRequirements = true;

            if ($this->inIsolation) {
                foreach ($hookMethods['beforeClass'] as $method) {
                    $this->$method();
                }
            }

            $this->setExpectedExceptionFromAnnotation();

            foreach ($hookMethods['before'] as $method) {
                $this->$method();
            }

            $this->assertPreConditions();
            $this->testResult = $this->runTest();
            $this->verifyMockObjects();
            $this->assertPostConditions();

            $this->status = PHPUnit_Runner_BaseTestRunner::STATUS_PASSED;
        } catch (PHPUnit_Framework_IncompleteTest $e) {
            $this->status        = PHPUnit_Runner_BaseTestRunner::STATUS_INCOMPLETE;
            $this->statusMessage = $e->getMessage();
        } catch (PHPUnit_Framework_SkippedTest $e) {
            $this->status        = PHPUnit_Runner_BaseTestRunner::STATUS_SKIPPED;
            $this->statusMessage = $e->getMessage();
        } catch (PHPUnit_Framework_AssertionFailedError $e) {
            $this->status        = PHPUnit_Runner_BaseTestRunner::STATUS_FAILURE;
            $this->statusMessage = $e->getMessage();
        } catch (PredictionException $e) {
            $this->status        = PHPUnit_Runner_BaseTestRunner::STATUS_FAILURE;
            $this->statusMessage = $e->getMessage();
        } catch (Throwable $_e) {
            $e = $_e;
        } catch (Exception $_e) {
            $e = $_e;
        }

        if (isset($e)) {
            $this->status        = PHPUnit_Runner_BaseTestRunner::STATUS_ERROR;
            $this->statusMessage = $e->getMessage();
        }

        // Clean up the mock objects.
        $this->mockObjects = [];
        $this->prophet     = null;

        // Tear down the fixture. An exception raised in tearDown() will be
        // caught and passed on when no exception was raised before.
        try {
            if ($hasMetRequirements) {
                foreach ($hookMethods['after'] as $method) {
                    $this->$method();
                }

                if ($this->inIsolation) {
                    foreach ($hookMethods['afterClass'] as $method) {
                        $this->$method();
                    }
                }
            }
        } catch (Throwable $_e) {
            if (!isset($e)) {
                $e = $_e;
            }
        } catch (Exception $_e) {
            if (!isset($e)) {
                $e = $_e;
            }
        }

        try {
            $this->stopOutputBuffering();
        } catch (PHPUnit_Framework_RiskyTestError $_e) {
            if (!isset($e)) {
                $e = $_e;
            }
        }

        clearstatcache();

        if ($currentWorkingDirectory != getcwd()) {
            chdir($currentWorkingDirectory);
        }

        $this->restoreGlobalState();

        // Clean up INI settings.
        foreach ($this->iniSettings as $varName => $oldValue) {
            ini_set($varName, $oldValue);
        }

        $this->iniSettings = [];

        // Clean up locale settings.
        foreach ($this->locale as $category => $locale) {
            setlocale($category, $locale);
        }

        // Perform assertion on output.
        if (!isset($e)) {
            try {
                if ($this->outputExpectedRegex !== null) {
                    $this->assertRegExp($this->outputExpectedRegex, $this->output);
                } elseif ($this->outputExpectedString !== null) {
                    $this->assertEquals($this->outputExpectedString, $this->output);
                }
            } catch (Throwable $_e) {
                $e = $_e;
            } catch (Exception $_e) {
                $e = $_e;
            }
        }

        // Workaround for missing "finally".
        if (isset($e)) {
            if ($e instanceof PredictionException) {
                $e = new PHPUnit_Framework_AssertionFailedError($e->getMessage());
            }

            $this->onNotSuccessfulTest($e);
        }
    }

    /**
     * Override to run the test and assert its state.
     *
     * @return mixed
     * @throws Exception|PHPUnit_Framework_Exception
     * @throws PHPUnit_Framework_Exception
     */
    protected function runTest()
    {
        if ($this->name === null) {
            throw new PHPUnit_Framework_Exception(
                'PHPUnit_Framework_TestCase::$name must not be null.'
            );
        }

        try {
            $class  = new ReflectionClass($this);
            $method = $class->getMethod($this->name);
        } catch (ReflectionException $e) {
            $this->fail($e->getMessage());
        }

        try {
            $testResult = $method->invokeArgs(
                $this,
                array_merge($this->data, $this->dependencyInput)
            );
        } catch (Throwable $_e) {
            $e = $_e;
        } catch (Exception $_e) {
            $e = $_e;
        }

        if (isset($e)) {
            $checkException = false;

            if (is_string($this->expectedException)) {
                $checkException = true;

                if ($e instanceof PHPUnit_Framework_Exception) {
                    $checkException = false;
                }

                $reflector = new ReflectionClass($this->expectedException);

                if ($this->expectedException == 'PHPUnit_Framework_Exception' ||
                    $reflector->isSubclassOf('PHPUnit_Framework_Exception')) {
                    $checkException = true;
                }
            }

            if ($checkException) {
                $this->assertThat(
                    $e,
                    new PHPUnit_Framework_Constraint_Exception(
                        $this->expectedException
                    )
                );

                if (is_string($this->expectedExceptionMessage) &&
                    !empty($this->expectedExceptionMessage)) {
                    $this->assertThat(
                        $e,
                        new PHPUnit_Framework_Constraint_ExceptionMessage(
                            $this->expectedExceptionMessage
                        )
                    );
                }

                if (is_string($this->expectedExceptionMessageRegExp) &&
                    !empty($this->expectedExceptionMessageRegExp)) {
                    $this->assertThat(
                        $e,
                        new PHPUnit_Framework_Constraint_ExceptionMessageRegExp(
                            $this->expectedExceptionMessageRegExp
                        )
                    );
                }

                if ($this->expectedExceptionCode !== null) {
                    $this->assertThat(
                        $e,
                        new PHPUnit_Framework_Constraint_ExceptionCode(
                            $this->expectedExceptionCode
                        )
                    );
                }

                return;
            } else {
                throw $e;
            }
        }

        if ($this->expectedException !== null) {
            $this->assertThat(
                null,
                new PHPUnit_Framework_Constraint_Exception(
                    $this->expectedException
                )
            );
        }

        return $testResult;
    }

    /**
     * Verifies the mock object expectations.
     *
     * @since Method available since Release 3.5.0
     */
    protected function verifyMockObjects()
    {
        foreach ($this->mockObjects as $mockObject) {
            if ($mockObject->__phpunit_hasMatchers()) {
                $this->numAssertions++;
            }

            $mockObject->__phpunit_verify();
        }

        if ($this->prophet !== null) {
            try {
                $this->prophet->checkPredictions();
            } catch (Throwable $t) {
                /* Intentionally left empty */
            } catch (Exception $e) {
                /* Intentionally left empty */
            }

            foreach ($this->prophet->getProphecies() as $objectProphecy) {
                foreach ($objectProphecy->getMethodProphecies() as $methodProphecies) {
                    foreach ($methodProphecies as $methodProphecy) {
                        $this->numAssertions += count($methodProphecy->getCheckedPredictions());
                    }
                }
            }

            if (isset($e)) {
                throw $e;
            }
        }
    }

    /**
     * Sets the name of a TestCase.
     *
     * @param  string
     */
    public function setName($name)
    {
        $this->name = $name;
    }

    /**
     * Sets the dependencies of a TestCase.
     *
     * @param array $dependencies
     * @since  Method available since Release 3.4.0
     */
    public function setDependencies(array $dependencies)
    {
        $this->dependencies = $dependencies;
    }

    /**
     * Returns true if the tests has dependencies
     *
     * @return bool
     * @since Method available since Release 4.0.0
     */
    public function hasDependencies()
    {
        return count($this->dependencies) > 0;
    }

    /**
     * Sets
     *
     * @param array $dependencyInput
     * @since  Method available since Release 3.4.0
     */
    public function setDependencyInput(array $dependencyInput)
    {
        $this->dependencyInput = $dependencyInput;
    }

    /**
     * @param bool $disallowChangesToGlobalState
     * @since Method available since Release 4.6.0
     */
    public function setDisallowChangesToGlobalState($disallowChangesToGlobalState)
    {
        $this->disallowChangesToGlobalState = $disallowChangesToGlobalState;
    }

    /**
     * Calling this method in setUp() has no effect!
     *
     * @param bool $backupGlobals
     * @since  Method available since Release 3.3.0
     */
    public function setBackupGlobals($backupGlobals)
    {
        if (is_null($this->backupGlobals) && is_bool($backupGlobals)) {
            $this->backupGlobals = $backupGlobals;
        }
    }

    /**
     * Calling this method in setUp() has no effect!
     *
     * @param bool $backupStaticAttributes
     * @since  Method available since Release 3.4.0
     */
    public function setBackupStaticAttributes($backupStaticAttributes)
    {
        if (is_null($this->backupStaticAttributes) &&
            is_bool($backupStaticAttributes)) {
            $this->backupStaticAttributes = $backupStaticAttributes;
        }
    }

    /**
     * @param  bool                        $runTestInSeparateProcess
     * @throws PHPUnit_Framework_Exception
     * @since  Method available since Release 3.4.0
     */
    public function setRunTestInSeparateProcess($runTestInSeparateProcess)
    {
        if (is_bool($runTestInSeparateProcess)) {
            if ($this->runTestInSeparateProcess === null) {
                $this->runTestInSeparateProcess = $runTestInSeparateProcess;
            }
        } else {
            throw PHPUnit_Util_InvalidArgumentHelper::factory(1, 'boolean');
        }
    }

    /**
     * @param  bool                        $preserveGlobalState
     * @throws PHPUnit_Framework_Exception
     * @since  Method available since Release 3.4.0
     */
    public function setPreserveGlobalState($preserveGlobalState)
    {
        if (is_bool($preserveGlobalState)) {
            $this->preserveGlobalState = $preserveGlobalState;
        } else {
            throw PHPUnit_Util_InvalidArgumentHelper::factory(1, 'boolean');
        }
    }

    /**
     * @param  bool                        $inIsolation
     * @throws PHPUnit_Framework_Exception
     * @since  Method available since Release 3.4.0
     */
    public function setInIsolation($inIsolation)
    {
        if (is_bool($inIsolation)) {
            $this->inIsolation = $inIsolation;
        } else {
            throw PHPUnit_Util_InvalidArgumentHelper::factory(1, 'boolean');
        }
    }

    /**
     * @return bool
     * @since  Method available since Release 4.3.0
     */
    public function isInIsolation()
    {
        return $this->inIsolation;
    }

    /**
     * @return mixed
     * @since  Method available since Release 3.4.0
     */
    public function getResult()
    {
        return $this->testResult;
    }

    /**
     * @param mixed $result
     * @since  Method available since Release 3.4.0
     */
    public function setResult($result)
    {
        $this->testResult = $result;
    }

    /**
     * @param  callable                    $callback
     * @throws PHPUnit_Framework_Exception
     * @since Method available since Release 3.6.0
     */
    public function setOutputCallback($callback)
    {
        if (!is_callable($callback)) {
            throw PHPUnit_Util_InvalidArgumentHelper::factory(1, 'callback');
        }

        $this->outputCallback = $callback;
    }

    /**
     * @return PHPUnit_Framework_TestResult
     * @since  Method available since Release 3.5.7
     */
    public function getTestResultObject()
    {
        return $this->result;
    }

    /**
     * @param PHPUnit_Framework_TestResult $result
     * @since Method available since Release 3.6.0
     */
    public function setTestResultObject(PHPUnit_Framework_TestResult $result)
    {
        $this->result = $result;
    }

    /**
     * This method is a wrapper for the ini_set() function that automatically
     * resets the modified php.ini setting to its original value after the
     * test is run.
     *
     * @param  string                      $varName
     * @param  string                      $newValue
     * @throws PHPUnit_Framework_Exception
     * @since  Method available since Release 3.0.0
     */
    protected function iniSet($varName, $newValue)
    {
        if (!is_string($varName)) {
            throw PHPUnit_Util_InvalidArgumentHelper::factory(1, 'string');
        }

        $currentValue = ini_set($varName, $newValue);

        if ($currentValue !== false) {
            $this->iniSettings[$varName] = $currentValue;
        } else {
            throw new PHPUnit_Framework_Exception(
                sprintf(
                    'INI setting "%s" could not be set to "%s".',
                    $varName,
                    $newValue
                )
            );
        }
    }

    /**
     * This method is a wrapper for the setlocale() function that automatically
     * resets the locale to its original value after the test is run.
     *
     * @param  int                         $category
     * @param  string                      $locale
     * @throws PHPUnit_Framework_Exception
     * @since  Method available since Release 3.1.0
     */
    protected function setLocale()
    {
        $args = func_get_args();

        if (count($args) < 2) {
            throw new PHPUnit_Framework_Exception;
        }

        $category = $args[0];
        $locale   = $args[1];

        $categories = [
            LC_ALL, LC_COLLATE, LC_CTYPE, LC_MONETARY, LC_NUMERIC, LC_TIME
        ];

        if (defined('LC_MESSAGES')) {
            $categories[] = LC_MESSAGES;
        }

        if (!in_array($category, $categories)) {
            throw new PHPUnit_Framework_Exception;
        }

        if (!is_array($locale) && !is_string($locale)) {
            throw new PHPUnit_Framework_Exception;
        }

        $this->locale[$category] = setlocale($category, null);

        $result = call_user_func_array('setlocale', $args);

        if ($result === false) {
            throw new PHPUnit_Framework_Exception(
                'The locale functionality is not implemented on your platform, ' .
                'the specified locale does not exist or the category name is ' .
                'invalid.'
            );
        }
    }

    /**
     * Returns a mock object for the specified class.
     *
     * @param  string                                  $originalClassName       Name of the class to mock.
     * @param  array|null                              $methods                 When provided, only methods whose names are in the array
     *                                                                          are replaced with a configurable test double. The behavior
     *                                                                          of the other methods is not changed.
     *                                                                          Providing null means that no methods will be replaced.
     * @param  array                                   $arguments               Parameters to pass to the original class' constructor.
     * @param  string                                  $mockClassName           Class name for the generated test double class.
     * @param  bool                                    $callOriginalConstructor Can be used to disable the call to the original class' constructor.
     * @param  bool                                    $callOriginalClone       Can be used to disable the call to the original class' clone constructor.
     * @param  bool                                    $callAutoload            Can be used to disable __autoload() during the generation of the test double class.
     * @param  bool                                    $cloneArguments
     * @param  bool                                    $callOriginalMethods
     * @return PHPUnit_Framework_MockObject_MockObject
     * @throws PHPUnit_Framework_Exception
     * @since  Method available since Release 3.0.0
     */
    public function getMock($originalClassName, $methods = [], array $arguments = [], $mockClassName = '', $callOriginalConstructor = true, $callOriginalClone = true, $callAutoload = true, $cloneArguments = false, $callOriginalMethods = false)
    {
        $mockObject = $this->getMockObjectGenerator()->getMock(
            $originalClassName,
            $methods,
            $arguments,
            $mockClassName,
            $callOriginalConstructor,
            $callOriginalClone,
            $callAutoload,
            $cloneArguments,
            $callOriginalMethods
        );

        $this->mockObjects[] = $mockObject;

        return $mockObject;
    }

    /**
     * Returns a builder object to create mock objects using a fluent interface.
     *
     * @param  string                                   $className
     * @return PHPUnit_Framework_MockObject_MockBuilder
     * @since  Method available since Release 3.5.0
     */
    public function getMockBuilder($className)
    {
        return new PHPUnit_Framework_MockObject_MockBuilder($this, $className);
    }

    /**
     * Mocks the specified class and returns the name of the mocked class.
     *
     * @param  string                      $originalClassName
     * @param  array                       $methods
     * @param  array                       $arguments
     * @param  string                      $mockClassName
     * @param  bool                        $callOriginalConstructor
     * @param  bool                        $callOriginalClone
     * @param  bool                        $callAutoload
     * @param  bool                        $cloneArguments
     * @return string
     * @throws PHPUnit_Framework_Exception
     * @since  Method available since Release 3.5.0
     */
    protected function getMockClass($originalClassName, $methods = [], array $arguments = [], $mockClassName = '', $callOriginalConstructor = false, $callOriginalClone = true, $callAutoload = true, $cloneArguments = false)
    {
        $mock = $this->getMock(
            $originalClassName,
            $methods,
            $arguments,
            $mockClassName,
            $callOriginalConstructor,
            $callOriginalClone,
            $callAutoload,
            $cloneArguments
        );

        return get_class($mock);
    }

    /**
     * Returns a mock object for the specified abstract class with all abstract
     * methods of the class mocked. Concrete methods are not mocked by default.
     * To mock concrete methods, use the 7th parameter ($mockedMethods).
     *
     * @param  string                                  $originalClassName
     * @param  array                                   $arguments
     * @param  string                                  $mockClassName
     * @param  bool                                    $callOriginalConstructor
     * @param  bool                                    $callOriginalClone
     * @param  bool                                    $callAutoload
     * @param  array                                   $mockedMethods
     * @param  bool                                    $cloneArguments
     * @return PHPUnit_Framework_MockObject_MockObject
     * @since  Method available since Release 3.4.0
     * @throws PHPUnit_Framework_Exception
     */
    public function getMockForAbstractClass($originalClassName, array $arguments = [], $mockClassName = '', $callOriginalConstructor = true, $callOriginalClone = true, $callAutoload = true, $mockedMethods = [], $cloneArguments = false)
    {
        $mockObject = $this->getMockObjectGenerator()->getMockForAbstractClass(
            $originalClassName,
            $arguments,
            $mockClassName,
            $callOriginalConstructor,
            $callOriginalClone,
            $callAutoload,
            $mockedMethods,
            $cloneArguments
        );

        $this->mockObjects[] = $mockObject;

        return $mockObject;
    }

    /**
     * Returns a mock object based on the given WSDL file.
     *
     * @param  string                                  $wsdlFile
     * @param  string                                  $originalClassName
     * @param  string                                  $mockClassName
     * @param  array                                   $methods
     * @param  bool                                    $callOriginalConstructor
     * @param  array                                   $options                 An array of options passed to SOAPClient::_construct
     * @return PHPUnit_Framework_MockObject_MockObject
     * @since  Method available since Release 3.4.0
     */
    protected function getMockFromWsdl($wsdlFile, $originalClassName = '', $mockClassName = '', array $methods = [], $callOriginalConstructor = true, array $options = [])
    {
        if ($originalClassName === '') {
            $originalClassName = str_replace('.wsdl', '', basename($wsdlFile));
        }

        if (!class_exists($originalClassName)) {
            eval(
            $this->getMockObjectGenerator()->generateClassFromWsdl(
                $wsdlFile,
                $originalClassName,
                $methods,
                $options
            )
            );
        }

        return $this->getMock(
            $originalClassName,
            $methods,
            ['', $options],
            $mockClassName,
            $callOriginalConstructor,
            false,
            false
        );
    }

    /**
     * Returns a mock object for the specified trait with all abstract methods
     * of the trait mocked. Concrete methods to mock can be specified with the
     * `$mockedMethods` parameter.
     *
     * @param  string                                  $traitName
     * @param  array                                   $arguments
     * @param  string                                  $mockClassName
     * @param  bool                                    $callOriginalConstructor
     * @param  bool                                    $callOriginalClone
     * @param  bool                                    $callAutoload
     * @param  array                                   $mockedMethods
     * @param  bool                                    $cloneArguments
     * @return PHPUnit_Framework_MockObject_MockObject
     * @since  Method available since Release 4.0.0
     * @throws PHPUnit_Framework_Exception
     */
    public function getMockForTrait($traitName, array $arguments = [], $mockClassName = '', $callOriginalConstructor = true, $callOriginalClone = true, $callAutoload = true, $mockedMethods = [], $cloneArguments = false)
    {
        $mockObject = $this->getMockObjectGenerator()->getMockForTrait(
            $traitName,
            $arguments,
            $mockClassName,
            $callOriginalConstructor,
            $callOriginalClone,
            $callAutoload,
            $mockedMethods,
            $cloneArguments
        );

        $this->mockObjects[] = $mockObject;

        return $mockObject;
    }

    /**
     * Returns an object for the specified trait.
     *
     * @param  string $traitName
     * @param  array  $arguments
     * @param  string $traitClassName
     * @param  bool   $callOriginalConstructor
     * @param  bool   $callOriginalClone
     * @param  bool   $callAutoload
     * @param  bool   $cloneArguments
     * @return object
     * @since  Method available since Release 3.6.0
     * @throws PHPUnit_Framework_Exception
     */
    protected function getObjectForTrait($traitName, array $arguments = [], $traitClassName = '', $callOriginalConstructor = true, $callOriginalClone = true, $callAutoload = true, $cloneArguments = false)
    {
        return $this->getMockObjectGenerator()->getObjectForTrait(
            $traitName,
            $arguments,
            $traitClassName,
            $callOriginalConstructor,
            $callOriginalClone,
            $callAutoload,
            $cloneArguments
        );
    }

    /**
     * @param  string|null                       $classOrInterface
     * @return \Prophecy\Prophecy\ObjectProphecy
     * @throws \LogicException
     * @since  Method available since Release 4.5.0
     */
    protected function prophesize($classOrInterface = null)
    {
        return $this->getProphet()->prophesize($classOrInterface);
    }

    /**
     * Adds a value to the assertion counter.
     *
     * @param int $count
     * @since Method available since Release 3.3.3
     */
    public function addToAssertionCount($count)
    {
        $this->numAssertions += $count;
    }

    /**
     * Returns the number of assertions performed by this test.
     *
     * @return int
     * @since  Method available since Release 3.3.0
     */
    public function getNumAssertions()
    {
        return $this->numAssertions;
    }

    /**
     * Returns a matcher that matches when the method is executed
     * zero or more times.
     *
     * @return PHPUnit_Framework_MockObject_Matcher_AnyInvokedCount
     * @since  Method available since Release 3.0.0
     */
    public static function any()
    {
        return new PHPUnit_Framework_MockObject_Matcher_AnyInvokedCount;
    }

    /**
     * Returns a matcher that matches when the method is never executed.
     *
     * @return PHPUnit_Framework_MockObject_Matcher_InvokedCount
     * @since  Method available since Release 3.0.0
     */
    public static function never()
    {
        return new PHPUnit_Framework_MockObject_Matcher_InvokedCount(0);
    }

    /**
     * Returns a matcher that matches when the method is executed
     * at least N times.
     *
     * @param  int                                                      $requiredInvocations
     * @return PHPUnit_Framework_MockObject_Matcher_InvokedAtLeastCount
     * @since  Method available since Release 4.2.0
     */
    public static function atLeast($requiredInvocations)
    {
        return new PHPUnit_Framework_MockObject_Matcher_InvokedAtLeastCount(
            $requiredInvocations
        );
    }

    /**
     * Returns a matcher that matches when the method is executed at least once.
     *
     * @return PHPUnit_Framework_MockObject_Matcher_InvokedAtLeastOnce
     * @since  Method available since Release 3.0.0
     */
    public static function atLeastOnce()
    {
        return new PHPUnit_Framework_MockObject_Matcher_InvokedAtLeastOnce;
    }

    /**
     * Returns a matcher that matches when the method is executed exactly once.
     *
     * @return PHPUnit_Framework_MockObject_Matcher_InvokedCount
     * @since  Method available since Release 3.0.0
     */
    public static function once()
    {
        return new PHPUnit_Framework_MockObject_Matcher_InvokedCount(1);
    }

    /**
     * Returns a matcher that matches when the method is executed
     * exactly $count times.
     *
     * @param  int                                               $count
     * @return PHPUnit_Framework_MockObject_Matcher_InvokedCount
     * @since  Method available since Release 3.0.0
     */
    public static function exactly($count)
    {
        return new PHPUnit_Framework_MockObject_Matcher_InvokedCount($count);
    }

    /**
     * Returns a matcher that matches when the method is executed
     * at most N times.
     *
     * @param  int                                                     $allowedInvocations
     * @return PHPUnit_Framework_MockObject_Matcher_InvokedAtMostCount
     * @since  Method available since Release 4.2.0
     */
    public static function atMost($allowedInvocations)
    {
        return new PHPUnit_Framework_MockObject_Matcher_InvokedAtMostCount(
            $allowedInvocations
        );
    }

    /**
     * Returns a matcher that matches when the method is executed
     * at the given index.
     *
     * @param  int                                                 $index
     * @return PHPUnit_Framework_MockObject_Matcher_InvokedAtIndex
     * @since  Method available since Release 3.0.0
     */
    public static function at($index)
    {
        return new PHPUnit_Framework_MockObject_Matcher_InvokedAtIndex($index);
    }

    /**
     * @param  mixed                                    $value
     * @return PHPUnit_Framework_MockObject_Stub_Return
     * @since  Method available since Release 3.0.0
     */
    public static function returnValue($value)
    {
        return new PHPUnit_Framework_MockObject_Stub_Return($value);
    }

    /**
     * @param  array                                            $valueMap
     * @return PHPUnit_Framework_MockObject_Stub_ReturnValueMap
     * @since  Method available since Release 3.6.0
     */
    public static function returnValueMap(array $valueMap)
    {
        return new PHPUnit_Framework_MockObject_Stub_ReturnValueMap($valueMap);
    }

    /**
     * @param  int                                              $argumentIndex
     * @return PHPUnit_Framework_MockObject_Stub_ReturnArgument
     * @since  Method available since Release 3.3.0
     */
    public static function returnArgument($argumentIndex)
    {
        return new PHPUnit_Framework_MockObject_Stub_ReturnArgument(
            $argumentIndex
        );
    }

    /**
     * @param  mixed                                            $callback
     * @return PHPUnit_Framework_MockObject_Stub_ReturnCallback
     * @since  Method available since Release 3.3.0
     */
    public static function returnCallback($callback)
    {
        return new PHPUnit_Framework_MockObject_Stub_ReturnCallback($callback);
    }

    /**
     * Returns the current object.
     *
     * This method is useful when mocking a fluent interface.
     *
     * @return PHPUnit_Framework_MockObject_Stub_ReturnSelf
     * @since  Method available since Release 3.6.0
     */
    public static function returnSelf()
    {
        return new PHPUnit_Framework_MockObject_Stub_ReturnSelf();
    }

    /**
     * @param  Exception                                   $exception
     * @return PHPUnit_Framework_MockObject_Stub_Exception
     * @since  Method available since Release 3.1.0
     */
    public static function throwException(Exception $exception)
    {
        return new PHPUnit_Framework_MockObject_Stub_Exception($exception);
    }

    /**
     * @param  mixed                                              $value, ...
     * @return PHPUnit_Framework_MockObject_Stub_ConsecutiveCalls
     * @since  Method available since Release 3.0.0
     */
    public static function onConsecutiveCalls()
    {
        $args = func_get_args();

        return new PHPUnit_Framework_MockObject_Stub_ConsecutiveCalls($args);
    }

    /**
     * Gets the data set description of a TestCase.
     *
     * @param  bool   $includeData
     * @return string
     * @since  Method available since Release 3.3.0
     */
    protected function getDataSetAsString($includeData = true)
    {
        $buffer = '';

        if (!empty($this->data)) {
            if (is_int($this->dataName)) {
                $buffer .= sprintf(' with data set #%d', $this->dataName);
            } else {
                $buffer .= sprintf(' with data set "%s"', $this->dataName);
            }

            $exporter = new Exporter;

            if ($includeData) {
                $buffer .= sprintf(' (%s)', $exporter->shortenedRecursiveExport($this->data));
            }
        }

        return $buffer;
    }

    /**
     * Creates a default TestResult object.
     *
     * @return PHPUnit_Framework_TestResult
     */
    protected function createResult()
    {
        return new PHPUnit_Framework_TestResult;
    }

    /**
     * @since Method available since Release 3.5.4
     */
    protected function handleDependencies()
    {
        if (!empty($this->dependencies) && !$this->inIsolation) {
            $className  = get_class($this);
            $passed     = $this->result->passed();
            $passedKeys = array_keys($passed);
            $numKeys    = count($passedKeys);

            for ($i = 0; $i < $numKeys; $i++) {
                $pos = strpos($passedKeys[$i], ' with data set');

                if ($pos !== false) {
                    $passedKeys[$i] = substr($passedKeys[$i], 0, $pos);
                }
            }

            $passedKeys = array_flip(array_unique($passedKeys));

            foreach ($this->dependencies as $dependency) {
                if (strpos($dependency, '::') === false) {
                    $dependency = $className . '::' . $dependency;
                }

                if (!isset($passedKeys[$dependency])) {
                    $this->result->addError(
                        $this,
                        new PHPUnit_Framework_SkippedTestError(
                            sprintf(
                                'This test depends on "%s" to pass.',
                                $dependency
                            )
                        ),
                        0
                    );

                    return false;
                }

                if (isset($passed[$dependency])) {
                    if ($passed[$dependency]['size'] != PHPUnit_Util_Test::UNKNOWN &&
                        $this->getSize() != PHPUnit_Util_Test::UNKNOWN &&
                        $passed[$dependency]['size'] > $this->getSize()) {
                        $this->result->addError(
                            $this,
                            new PHPUnit_Framework_SkippedTestError(
                                'This test depends on a test that is larger than itself.'
                            ),
                            0
                        );

                        return false;
                    }

                    $this->dependencyInput[$dependency] = $passed[$dependency]['result'];
                } else {
                    $this->dependencyInput[$dependency] = null;
                }
            }
        }

        return true;
    }

    /**
     * This method is called before the first test of this test class is run.
     *
     * @since Method available since Release 3.4.0
     */
    public static function setUpBeforeClass()
    {
    }

    /**
     * Sets up the fixture, for example, open a network connection.
     * This method is called before a test is executed.
     */
    protected function setUp()
    {
    }

    /**
     * Performs assertions shared by all tests of a test case.
     *
     * This method is called before the execution of a test starts
     * and after setUp() is called.
     *
     * @since  Method available since Release 3.2.8
     */
    protected function assertPreConditions()
    {
    }

    /**
     * Performs assertions shared by all tests of a test case.
     *
     * This method is called before the execution of a test ends
     * and before tearDown() is called.
     *
     * @since  Method available since Release 3.2.8
     */
    protected function assertPostConditions()
    {
    }

    /**
     * Tears down the fixture, for example, close a network connection.
     * This method is called after a test is executed.
     */
    protected function tearDown()
    {
    }

    /**
     * This method is called after the last test of this test class is run.
     *
     * @since Method available since Release 3.4.0
     */
    public static function tearDownAfterClass()
    {
    }

    /**
     * This method is called when a test method did not execute successfully.
     *
     * @param Exception $e
     * @since Method available since Release 3.4.0
     * @throws Exception
     */
    protected function onNotSuccessfulTest(Exception $e)
    {
        throw $e;
    }

    /**
     * Performs custom preparations on the process isolation template.
     *
     * @param Text_Template $template
     * @since Method available since Release 3.4.0
     */
    protected function prepareTemplate(Text_Template $template)
    {
    }

    /**
     * Get the mock object generator, creating it if it doesn't exist.
     *
     * @return PHPUnit_Framework_MockObject_Generator
     */
    protected function getMockObjectGenerator()
    {
        if (null === $this->mockObjectGenerator) {
            $this->mockObjectGenerator = new PHPUnit_Framework_MockObject_Generator;
        }

        return $this->mockObjectGenerator;
    }

    /**
     * @since Method available since Release 4.2.0
     */
    private function startOutputBuffering()
    {
        while (!defined('PHPUNIT_TESTSUITE') && ob_get_level() > 0) {
            ob_end_clean();
        }

        ob_start();

        $this->outputBufferingActive = true;
        $this->outputBufferingLevel  = ob_get_level();
    }

    /**
     * @since Method available since Release 4.2.0
     */
    private function stopOutputBuffering()
    {
        if (ob_get_level() != $this->outputBufferingLevel) {
            while (ob_get_level() > 0) {
                ob_end_clean();
            }

            throw new PHPUnit_Framework_RiskyTestError(
                'Test code or tested code did not (only) close its own output buffers'
            );
        }

        $output = ob_get_contents();

        if ($this->outputCallback === false) {
            $this->output = $output;
        } else {
            $this->output = call_user_func_array(
                $this->outputCallback,
                [$output]
            );
        }

        ob_end_clean();

        $this->outputBufferingActive = false;
        $this->outputBufferingLevel  = ob_get_level();
    }

    private function snapshotGlobalState()
    {
        $backupGlobals = $this->backupGlobals === null || $this->backupGlobals === true;

        if ($this->runTestInSeparateProcess || $this->inIsolation ||
            (!$backupGlobals && !$this->backupStaticAttributes)) {
            return;
        }

        $this->snapshot = $this->createGlobalStateSnapshot($backupGlobals);
    }

    private function restoreGlobalState()
    {
        if (!$this->snapshot instanceof Snapshot) {
            return;
        }

        $backupGlobals = $this->backupGlobals === null || $this->backupGlobals === true;

        if ($this->disallowChangesToGlobalState) {
            $this->compareGlobalStateSnapshots(
                $this->snapshot,
                $this->createGlobalStateSnapshot($backupGlobals)
            );
        }

        $restorer = new Restorer;

        if ($backupGlobals) {
            $restorer->restoreGlobalVariables($this->snapshot);
        }

        if ($this->backupStaticAttributes) {
            $restorer->restoreStaticAttributes($this->snapshot);
        }

        $this->snapshot = null;
    }

    /**
     * @param  bool     $backupGlobals
     * @return Snapshot
     */
    private function createGlobalStateSnapshot($backupGlobals)
    {
        $blacklist = new Blacklist;

        foreach ($this->backupGlobalsBlacklist as $globalVariable) {
            $blacklist->addGlobalVariable($globalVariable);
        }

        if (!defined('PHPUNIT_TESTSUITE')) {
            $blacklist->addClassNamePrefix('PHPUnit');
            $blacklist->addClassNamePrefix('File_Iterator');
            $blacklist->addClassNamePrefix('PHP_CodeCoverage');
            $blacklist->addClassNamePrefix('PHP_Invoker');
            $blacklist->addClassNamePrefix('PHP_Timer');
            $blacklist->addClassNamePrefix('PHP_Token');
            $blacklist->addClassNamePrefix('Symfony');
            $blacklist->addClassNamePrefix('Text_Template');
            $blacklist->addClassNamePrefix('Doctrine\Instantiator');

            foreach ($this->backupStaticAttributesBlacklist as $class => $attributes) {
                foreach ($attributes as $attribute) {
                    $blacklist->addStaticAttribute($class, $attribute);
                }
            }
        }

        return new Snapshot(
            $blacklist,
            $backupGlobals,
            $this->backupStaticAttributes,
            false,
            false,
            false,
            false,
            false,
            false,
            false
        );
    }

    /**
     * @param  Snapshot                         $before
     * @param  Snapshot                         $after
     * @throws PHPUnit_Framework_RiskyTestError
     */
    private function compareGlobalStateSnapshots(Snapshot $before, Snapshot $after)
    {
        $backupGlobals = $this->backupGlobals === null || $this->backupGlobals === true;

        if ($backupGlobals) {
            $this->compareGlobalStateSnapshotPart(
                $before->globalVariables(),
                $after->globalVariables(),
                "--- Global variables before the test\n+++ Global variables after the test\n"
            );

            $this->compareGlobalStateSnapshotPart(
                $before->superGlobalVariables(),
                $after->superGlobalVariables(),
                "--- Super-global variables before the test\n+++ Super-global variables after the test\n"
            );
        }

        if ($this->backupStaticAttributes) {
            $this->compareGlobalStateSnapshotPart(
                $before->staticAttributes(),
                $after->staticAttributes(),
                "--- Static attributes before the test\n+++ Static attributes after the test\n"
            );
        }
    }

    /**
     * @param  array                            $before
     * @param  array                            $after
     * @param  string                           $header
     * @throws PHPUnit_Framework_RiskyTestError
     */
    private function compareGlobalStateSnapshotPart(array $before, array $after, $header)
    {
        if ($before != $after) {
            $differ   = new Differ($header);
            $exporter = new Exporter;

            $diff = $differ->diff(
                $exporter->export($before),
                $exporter->export($after)
            );

            throw new PHPUnit_Framework_RiskyTestError(
                $diff
            );
        }
    }

    /**
     * @return Prophecy\Prophet
     * @since Method available since Release 4.5.0
     */
    private function getProphet()
    {
        if ($this->prophet === null) {
            $this->prophet = new Prophet;
        }

        return $this->prophet;
    }
}<|MERGE_RESOLUTION|>--- conflicted
+++ resolved
@@ -671,29 +671,7 @@
             $codeCoverageFilter = "'." . $codeCoverageFilter . ".'";
 
             $template->setVar(
-<<<<<<< HEAD
                 [
-                'composerAutoload'                        => $composerAutoload,
-                'phar'                                    => $phar,
-                'filename'                                => $class->getFileName(),
-                'className'                               => $class->getName(),
-                'methodName'                              => $this->name,
-                'collectCodeCoverageInformation'          => $coverage,
-                'data'                                    => $data,
-                'dataName'                                => $dataName,
-                'dependencyInput'                         => $dependencyInput,
-                'constants'                               => $constants,
-                'globals'                                 => $globals,
-                'include_path'                            => $includePath,
-                'included_files'                          => $includedFiles,
-                'iniSettings'                             => $iniSettings,
-                'isStrictAboutTestsThatDoNotTestAnything' => $isStrictAboutTestsThatDoNotTestAnything,
-                'isStrictAboutOutputDuringTests'          => $isStrictAboutOutputDuringTests,
-                'isStrictAboutTestSize'                   => $isStrictAboutTestSize,
-                'isStrictAboutTodoAnnotatedTests'         => $isStrictAboutTodoAnnotatedTests
-                ]
-=======
-                array(
                     'composerAutoload'                        => $composerAutoload,
                     'phar'                                    => $phar,
                     'filename'                                => $class->getFileName(),
@@ -713,8 +691,7 @@
                     'isStrictAboutTestSize'                   => $isStrictAboutTestSize,
                     'isStrictAboutTodoAnnotatedTests'         => $isStrictAboutTodoAnnotatedTests,
                     'codeCoverageFilter'                      => $codeCoverageFilter
-                )
->>>>>>> d323598a
+                ]
             );
 
             $this->prepareTemplate($template);
