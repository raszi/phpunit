<?php
/*
 * This file is part of PHPUnit.
 *
 * (c) Sebastian Bergmann <sebastian@phpunit.de>
 *
 * For the full copyright and license information, please view the LICENSE
 * file that was distributed with this source code.
 */
namespace PHPUnit\Framework\Constraint;

use PHPUnit\Framework\Assert;
use PHPUnit\Framework\ExpectationFailedException;

<<<<<<< HEAD
/**
 */
class Attribute extends Composite
=======
class PHPUnit_Framework_Constraint_Attribute extends PHPUnit_Framework_Constraint_Composite
>>>>>>> b14edb06
{
    /**
     * @var string
     */
    protected $attributeName;

    /**
     * @param Constraint $constraint
     * @param string     $attributeName
     */
    public function __construct(Constraint $constraint, $attributeName)
    {
        parent::__construct($constraint);

        $this->attributeName = $attributeName;
    }

    /**
     * Evaluates the constraint for parameter $other
     *
     * If $returnResult is set to false (the default), an exception is thrown
     * in case of a failure. null is returned otherwise.
     *
     * If $returnResult is true, the result of the evaluation is returned as
     * a boolean value instead: true in case of success, false in case of a
     * failure.
     *
     * @param mixed  $other        Value or object to evaluate.
     * @param string $description  Additional information about the test
     * @param bool   $returnResult Whether to return a result or throw an exception
     *
     * @return mixed
     *
     * @throws ExpectationFailedException
     */
    public function evaluate($other, $description = '', $returnResult = false)
    {
        return parent::evaluate(
            Assert::readAttribute(
                $other,
                $this->attributeName
            ),
            $description,
            $returnResult
        );
    }

    /**
     * Returns a string representation of the constraint.
     *
     * @return string
     */
    public function toString()
    {
        return 'attribute "' . $this->attributeName . '" ' .
            $this->innerConstraint->toString();
    }

    /**
     * Returns the description of the failure
     *
     * The beginning of failure messages is "Failed asserting that" in most
     * cases. This method should return the second part of that sentence.
     *
     * @param mixed $other Evaluated value or object.
     *
     * @return string
     */
    protected function failureDescription($other)
    {
        return $this->toString();
    }
}<|MERGE_RESOLUTION|>--- conflicted
+++ resolved
@@ -12,13 +12,7 @@
 use PHPUnit\Framework\Assert;
 use PHPUnit\Framework\ExpectationFailedException;
 
-<<<<<<< HEAD
-/**
- */
 class Attribute extends Composite
-=======
-class PHPUnit_Framework_Constraint_Attribute extends PHPUnit_Framework_Constraint_Composite
->>>>>>> b14edb06
 {
     /**
      * @var string
