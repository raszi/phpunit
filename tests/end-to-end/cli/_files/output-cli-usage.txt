PHPUnit %s by Sebastian Bergmann and contributors.

Usage:
  phpunit [options] UnitTest.php
  phpunit [options] <directory>

Code Coverage Options:

  --coverage-clover <file>    Generate code coverage report in Clover XML format
  --coverage-crap4j <file>    Generate code coverage report in Crap4J XML format
  --coverage-html <dir>       Generate code coverage report in HTML format
  --coverage-php <file>       Export PHP_CodeCoverage object to file
  --coverage-text <file>      Generate code coverage report in text format [default: standard output]
  --coverage-xml <dir>        Generate code coverage report in PHPUnit XML format
  --coverage-cache <dir>      Cache static analysis results
  --warm-coverage-cache       Warm static analysis cache
  --coverage-filter <dir>     Include <dir> in code coverage analysis
  --path-coverage             Perform path coverage analysis
  --disable-coverage-ignore   Disable annotations for ignoring code coverage
  --no-coverage               Ignore code coverage configuration

Logging Options:

  --log-junit <file>          Log test execution in JUnit XML format to file
  --log-teamcity <file>       Log test execution in TeamCity format to file
  --testdox-html <file>       Write agile documentation in HTML format to file
  --testdox-text <file>       Write agile documentation in Text format to file
  --testdox-xml <file>        Write agile documentation in XML format to file
  --reverse-list              Print defects in reverse order
  --no-logging                Ignore logging configuration

Test Selection Options:

  --filter <pattern>          Filter which tests to run
  --testsuite <name>          Filter which testsuite to run
  --group <name>              Only runs tests from the specified group(s)
  --exclude-group <name>      Exclude tests from the specified group(s)
  --list-groups               List available test groups
  --list-suites               List available test suites
  --list-tests                List available tests
  --list-tests-xml <file>     List available tests in XML format
  --test-suffix <suffixes>    Only search for test in files with specified suffix(es). Default: Test.php,.phpt

Test Execution Options:

  --dont-report-useless-tests Do not report tests that do not test anything
  --strict-coverage           Be strict about @covers annotation usage
  --strict-global-state       Be strict about changes to global state
  --disallow-test-output      Be strict about output during tests
  --disallow-resource-usage   Be strict about resource usage during small tests
  --enforce-time-limit        Enforce time limit based on test size
  --default-time-limit <sec>  Timeout in seconds for tests without @small, @medium or @large
  --disallow-todo-tests       Disallow @todo-annotated tests

  --process-isolation         Run each test in a separate PHP process
  --globals-backup            Backup and restore $GLOBALS for each test
  --static-backup             Backup and restore static attributes for each test

  --colors <flag>             Use colors in output ("never", "auto" or "always")
  --columns <n>               Number of columns to use for progress output
  --columns max               Use maximum number of columns for progress output
  --stderr                    Write to STDERR instead of STDOUT
  --stop-on-defect            Stop execution upon first not-passed test
  --stop-on-error             Stop execution upon first error
  --stop-on-failure           Stop execution upon first error or failure
  --stop-on-warning           Stop execution upon first warning
  --stop-on-risky             Stop execution upon first risky test
  --stop-on-skipped           Stop execution upon first skipped test
  --stop-on-incomplete        Stop execution upon first incomplete test
  --fail-on-incomplete        Treat incomplete tests as failures
  --fail-on-risky             Treat risky tests as failures
  --fail-on-skipped           Treat skipped tests as failures
  --fail-on-warning           Treat tests with warnings as failures
  -v|--verbose                Output more verbose information
  --debug                     Display debugging information

  --repeat <times>            Runs the test(s) repeatedly
  --teamcity                  Report test execution progress in TeamCity format
  --testdox                   Report test execution progress in TestDox format
  --testdox-group             Only include tests from the specified group(s)
  --testdox-exclude-group     Exclude tests from the specified group(s)
  --no-interaction            Disable TestDox progress animation
  --printer <printer>         TestListener implementation to use

  --order-by <order>          Run tests in order: default|defects|duration|no-depends|random|reverse|size
  --random-order-seed <N>     Use a specific random seed <N> for random order
  --cache-result              Write test results to cache file
  --do-not-cache-result       Do not write test results to cache file

Configuration Options:

  --prepend <file>            A PHP script that is included as early as possible
  --bootstrap <file>          A PHP script that is included before the tests run
  -c|--configuration <file>   Read configuration from XML file
  --no-configuration          Ignore default configuration file (phpunit.xml)
<<<<<<< HEAD
  --no-logging                Ignore logging configuration
  --extensions <extensions>   A comma separated list of PHPUnit extensions to load
=======
>>>>>>> bb1d32b9
  --no-extensions             Do not load PHPUnit extensions
  --include-path <path(s)>    Prepend PHP's include_path with given path(s)
  -d <key[=value]>            Sets a php.ini value
  --cache-result-file <file>  Specify result cache path and filename
  --generate-configuration    Generate configuration file with suggested settings
  --migrate-configuration     Migrate configuration file to current format

Miscellaneous Options:

  -h|--help                   Prints this usage information
  --version                   Prints the version and exits
  --atleast-version <min>     Checks that version is greater than min and exits
  --check-version             Check whether PHPUnit is the latest version<|MERGE_RESOLUTION|>--- conflicted
+++ resolved
@@ -93,11 +93,7 @@
   --bootstrap <file>          A PHP script that is included before the tests run
   -c|--configuration <file>   Read configuration from XML file
   --no-configuration          Ignore default configuration file (phpunit.xml)
-<<<<<<< HEAD
-  --no-logging                Ignore logging configuration
   --extensions <extensions>   A comma separated list of PHPUnit extensions to load
-=======
->>>>>>> bb1d32b9
   --no-extensions             Do not load PHPUnit extensions
   --include-path <path(s)>    Prepend PHP's include_path with given path(s)
   -d <key[=value]>            Sets a php.ini value
