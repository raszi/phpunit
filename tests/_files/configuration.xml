<?xml version="1.0" encoding="utf-8" ?>

<phpunit backupGlobals="true"
         backupStaticAttributes="false"
         bootstrap="/path/to/bootstrap.php"
         cacheTokens="false"
         columns="80"
         colors="false"
         stderr="false"
         convertErrorsToExceptions="true"
         convertNoticesToExceptions="true"
         convertWarningsToExceptions="true"
         forceCoversAnnotation="false"
         mapTestClassNameToCoveredClassName="false"
         printerClass="PHPUnit_TextUI_ResultPrinter"
         stopOnFailure="false"
         testSuiteLoaderClass="PHPUnit_Runner_StandardTestSuiteLoader"
         beStrictAboutChangesToGlobalState="false"
         beStrictAboutOutputDuringTests="false"
         beStrictAboutResourceUsageDuringSmallTests="false"
         beStrictAboutTestsThatDoNotTestAnything="false"
         beStrictAboutTodoAnnotatedTests="false"
         checkForUnintentionallyCoveredCode="false"
         enforceTimeLimit="false"
         timeoutForSmallTests="1"
         timeoutForMediumTests="10"
         timeoutForLargeTests="60"
         verbose="false">
  <testsuites>
    <testsuite name="My Test Suite">
      <directory suffix="Test.php" phpVersion="5.3.0" phpVersionOperator=">=">/path/to/files</directory>
      <file phpVersion="5.3.0" phpVersionOperator=">=">/path/to/MyTest.php</file>
    </testsuite>
  </testsuites>

  <groups>
    <include>
      <group>name</group>
    </include>
    <exclude>
      <group>name</group>
    </exclude>
  </groups>

  <filter>
<<<<<<< HEAD
=======
    <blacklist>
      <directory suffix=".php">/path/to/files</directory>
      <file>/path/to/file</file>
      <file>
          /path/to/file
      </file>
      <exclude>
        <directory suffix=".php">/path/to/files</directory>
        <file>/path/to/file</file>
      </exclude>
    </blacklist>
>>>>>>> 4b3272ea
    <whitelist addUncoveredFilesFromWhitelist="true"
               processUncoveredFilesFromWhitelist="false">
      <directory suffix=".php">/path/to/files</directory>
      <file>/path/to/file</file>
      <exclude>
        <directory suffix=".php">/path/to/files</directory>
        <file>/path/to/file</file>
      </exclude>
    </whitelist>
  </filter>

  <listeners>
    <listener class="MyListener" file="/optional/path/to/MyListener.php">
      <arguments>
        <array>
          <element key="0">
            <string>Sebastian</string>
          </element>
        </array>
        <integer>22</integer>
        <string>April</string>
        <double>19.78</double>
        <null/>
        <object class="stdClass"/>
        <file>MyTestFile.php</file>
        <directory>MyRelativePath</directory>
      </arguments>
    </listener>
    <listener class="IncludePathListener" file="ConfigurationTest.php" />
    <listener class="CompactArgumentsListener" file="/CompactArgumentsListener.php"><arguments><integer>42</integer></arguments></listener>
  </listeners>

  <logging>
    <log type="coverage-html" target="/tmp/report" lowUpperBound="50" highLowerBound="90"/>
    <log type="coverage-clover" target="/tmp/clover.xml"/>
    <log type="json" target="/tmp/logfile.json"/>
    <log type="plain" target="/tmp/logfile.txt"/>
    <log type="tap" target="/tmp/logfile.tap"/>
    <log type="junit" target="/tmp/logfile.xml" logIncompleteSkipped="false"/>
    <log type="testdox-html" target="/tmp/testdox.html"/>
    <log type="testdox-text" target="/tmp/testdox.txt"/>
  </logging>

  <php>
    <includePath>.</includePath>
    <includePath>/path/to/lib</includePath>
    <ini name="foo" value="bar"/>
    <const name="FOO" value="false"/>
    <const name="BAR" value="true"/>
    <var name="foo" value="false"/>
    <env name="foo" value="true"/>
    <post name="foo" value="bar"/>
    <get name="foo" value="bar"/>
    <cookie name="foo" value="bar"/>
    <server name="foo" value="bar"/>
    <files name="foo" value="bar"/>
    <request name="foo" value="bar"/>
  </php>
</phpunit>
<|MERGE_RESOLUTION|>--- conflicted
+++ resolved
@@ -43,24 +43,13 @@
   </groups>
 
   <filter>
-<<<<<<< HEAD
-=======
-    <blacklist>
-      <directory suffix=".php">/path/to/files</directory>
-      <file>/path/to/file</file>
-      <file>
-          /path/to/file
-      </file>
-      <exclude>
-        <directory suffix=".php">/path/to/files</directory>
-        <file>/path/to/file</file>
-      </exclude>
-    </blacklist>
->>>>>>> 4b3272ea
     <whitelist addUncoveredFilesFromWhitelist="true"
                processUncoveredFilesFromWhitelist="false">
       <directory suffix=".php">/path/to/files</directory>
       <file>/path/to/file</file>
+      <file>
+        /path/to/file
+      </file>
       <exclude>
         <directory suffix=".php">/path/to/files</directory>
         <file>/path/to/file</file>
