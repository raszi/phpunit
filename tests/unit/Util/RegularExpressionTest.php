--- conflicted
+++ resolved
@@ -40,10 +40,6 @@
      * @testdox Valid regex $pattern on $subject returns $return
      * @dataProvider validRegexpProvider
      *
-<<<<<<< HEAD
-     * @throws Exception
-=======
->>>>>>> 8839d8da
      * @throws \PHPUnit\Framework\ExpectationFailedException
      * @throws Exception
      */
@@ -56,10 +52,6 @@
      * @testdox Invalid regex $pattern on $subject
      * @dataProvider invalidRegexpProvider
      *
-<<<<<<< HEAD
-     * @throws Exception
-=======
->>>>>>> 8839d8da
      * @throws \PHPUnit\Framework\ExpectationFailedException
      * @throws Exception
      */
