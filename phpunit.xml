--- conflicted
+++ resolved
@@ -1,10 +1,6 @@
 <?xml version="1.0" encoding="UTF-8"?>
 <phpunit xmlns:xsi="http://www.w3.org/2001/XMLSchema-instance"
-<<<<<<< HEAD
-         xsi:noNamespaceSchemaLocation="schema/9.4.xsd"
-=======
          xsi:noNamespaceSchemaLocation="phpunit.xsd"
->>>>>>> f8a83b0a
          bootstrap="tests/bootstrap.php"
          colors="true"
          verbose="true"
