<?xml version="1.0" encoding="UTF-8"?>
<files psalm-version="3.9.4@352bd3f5c5789db04e4010856c2f4e01ed354f4e">
  <file src="src/Framework/Assert.php">
    <ArgumentTypeCoercion occurrences="2">
      <code>$expectedElement-&gt;childNodes-&gt;item($i)</code>
      <code>$actualElement-&gt;childNodes-&gt;item($i)</code>
    </ArgumentTypeCoercion>
    <PossiblyInvalidArgument occurrences="2">
      <code>$expected</code>
      <code>$expected</code>
    </PossiblyInvalidArgument>
  </file>
  <file src="src/Framework/Assert/Functions.php">
    <TooManyArguments occurrences="13">
      <code>Assert::anything(...\func_get_args())</code>
      <code>Assert::isTrue(...\func_get_args())</code>
      <code>Assert::isFalse(...\func_get_args())</code>
      <code>Assert::isJson(...\func_get_args())</code>
      <code>Assert::isNull(...\func_get_args())</code>
      <code>Assert::isFinite(...\func_get_args())</code>
      <code>Assert::isInfinite(...\func_get_args())</code>
      <code>Assert::isNan(...\func_get_args())</code>
      <code>Assert::isEmpty(...\func_get_args())</code>
      <code>Assert::isWritable(...\func_get_args())</code>
      <code>Assert::isReadable(...\func_get_args())</code>
      <code>Assert::directoryExists(...\func_get_args())</code>
      <code>Assert::fileExists(...\func_get_args())</code>
    </TooManyArguments>
  </file>
  <file src="src/Framework/Constraint/ExceptionCode.php">
    <MoreSpecificImplementedParamType occurrences="1">
      <code>$other</code>
    </MoreSpecificImplementedParamType>
  </file>
  <file src="src/Framework/Constraint/ExceptionMessage.php">
    <MoreSpecificImplementedParamType occurrences="1">
      <code>$other</code>
    </MoreSpecificImplementedParamType>
  </file>
  <file src="src/Framework/Constraint/ExceptionMessageRegularExpression.php">
    <MoreSpecificImplementedParamType occurrences="1">
      <code>$other</code>
    </MoreSpecificImplementedParamType>
  </file>
  <file src="src/Framework/Constraint/IsInstanceOf.php">
    <ArgumentTypeCoercion occurrences="1">
      <code>$this-&gt;className</code>
    </ArgumentTypeCoercion>
  </file>
  <file src="src/Framework/DataProviderTestSuite.php">
    <ArgumentTypeCoercion occurrences="1">
      <code>$className</code>
    </ArgumentTypeCoercion>
  </file>
  <file src="src/Framework/Exception/ExpectationFailedException.php">
    <PossiblyNullPropertyAssignmentValue occurrences="1">
      <code>$comparisonFailure</code>
    </PossiblyNullPropertyAssignmentValue>
  </file>
  <file src="src/Framework/ExceptionWrapper.php">
    <PossiblyNullArgument occurrences="1">
      <code>$t-&gt;getPrevious()</code>
    </PossiblyNullArgument>
  </file>
  <file src="src/Framework/MockObject/Builder/InvocationMocker.php">
    <ImplementedReturnTypeMismatch occurrences="1">
      <code>self</code>
    </ImplementedReturnTypeMismatch>
    <LessSpecificReturnStatement occurrences="8">
      <code>$this-&gt;will($stub)</code>
      <code>$this-&gt;will($stub)</code>
      <code>$this-&gt;will($stub)</code>
      <code>$this-&gt;will($stub)</code>
      <code>$this-&gt;will($stub)</code>
      <code>$this-&gt;will($stub)</code>
      <code>$this-&gt;will($stub)</code>
      <code>$this-&gt;will($stub)</code>
    </LessSpecificReturnStatement>
    <MoreSpecificReturnType occurrences="8">
      <code>self</code>
      <code>self</code>
      <code>self</code>
      <code>self</code>
      <code>self</code>
      <code>self</code>
      <code>self</code>
      <code>self</code>
    </MoreSpecificReturnType>
  </file>
  <file src="src/Framework/MockObject/Generator.php">
    <ArgumentTypeCoercion occurrences="4">
      <code>$className</code>
      <code>$className</code>
      <code>$interfaceName</code>
      <code>$className</code>
    </ArgumentTypeCoercion>
    <InvalidReturnStatement occurrences="1"/>
    <InvalidReturnType occurrences="1">
      <code>MockObject&amp;RealInstanceType</code>
    </InvalidReturnType>
    <PossiblyFalseArgument occurrences="1">
      <code>\strpos($args[$i], '$')</code>
    </PossiblyFalseArgument>
  </file>
  <file src="src/Framework/MockObject/MockBuilder.php">
    <ArgumentTypeCoercion occurrences="3">
      <code>$this-&gt;type</code>
      <code>$this-&gt;type</code>
      <code>$this-&gt;type</code>
    </ArgumentTypeCoercion>
    <InvalidReturnStatement occurrences="3">
      <code>$object</code>
      <code>$object</code>
      <code>$object</code>
    </InvalidReturnStatement>
    <InvalidReturnType occurrences="3">
      <code>MockObject&amp;MockedType</code>
      <code>MockObject&amp;MockedType</code>
      <code>MockObject&amp;MockedType</code>
    </InvalidReturnType>
    <PossiblyInvalidPropertyAssignmentValue occurrences="1">
      <code>$type</code>
    </PossiblyInvalidPropertyAssignmentValue>
  </file>
  <file src="src/Framework/MockObject/MockMethod.php">
    <PossiblyNullReference occurrences="1">
      <code>allowsNull</code>
    </PossiblyNullReference>
  </file>
  <file src="src/Framework/MockObject/Rule/ConsecutiveParameters.php">
    <TypeDoesNotContainNull occurrences="1">
      <code>$invocation === null</code>
    </TypeDoesNotContainNull>
  </file>
  <file src="src/Framework/MockObject/Rule/Parameters.php">
    <PossiblyNullPropertyAssignmentValue occurrences="1">
      <code>null</code>
    </PossiblyNullPropertyAssignmentValue>
  </file>
  <file src="src/Framework/TestCase.php">
    <ArgumentTypeCoercion occurrences="1">
      <code>$this-&gt;expectedException</code>
    </ArgumentTypeCoercion>
    <InvalidArgument occurrences="1">
      <code>$header</code>
    </InvalidArgument>
    <InvalidCatch occurrences="1"/>
    <InvalidReturnStatement occurrences="5">
      <code>\get_class($mock)</code>
      <code>$mockObject</code>
    </InvalidReturnStatement>
    <InvalidReturnType occurrences="5">
      <code>MockObject&amp;RealInstanceType</code>
      <code>MockObject&amp;RealInstanceType</code>
      <code>MockObject&amp;RealInstanceType</code>
      <code>class-string&lt;MockObject&amp;RealInstanceType&gt;</code>
      <code>MockObject&amp;RealInstanceType</code>
    </InvalidReturnType>
    <PossiblyNullPropertyAssignmentValue occurrences="3">
      <code>null</code>
      <code>$beStrictAboutChangesToGlobalState</code>
      <code>null</code>
    </PossiblyNullPropertyAssignmentValue>
    <PossiblyNullReference occurrences="1">
      <code>filter</code>
    </PossiblyNullReference>
    <PossiblyUndefinedVariable occurrences="1">
      <code>$categories</code>
    </PossiblyUndefinedVariable>
  </file>
  <file src="src/Framework/TestFailure.php">
    <PossiblyNullReference occurrences="1">
      <code>getDiff</code>
    </PossiblyNullReference>
  </file>
  <file src="src/Framework/TestResult.php">
    <PossiblyUndefinedVariable occurrences="1">
      <code>$isAnyCoverageRequired</code>
    </PossiblyUndefinedVariable>
  </file>
  <file src="src/Framework/TestSuite.php">
    <ArgumentTypeCoercion occurrences="2">
      <code>$className</code>
      <code>$className</code>
    </ArgumentTypeCoercion>
    <PossiblyUndefinedVariable occurrences="1">
      <code>$afterClassMethod</code>
    </PossiblyUndefinedVariable>
  </file>
  <file src="src/Runner/Filter/NameFilterIterator.php">
    <InvalidPropertyAssignmentValue occurrences="2">
      <code>$matches[2]</code>
      <code>$matches[3]</code>
    </InvalidPropertyAssignmentValue>
  </file>
  <file src="src/Runner/PhptTestCase.php">
    <PossiblyInvalidArgument occurrences="1">
      <code>$sections['FILEEOF']</code>
    </PossiblyInvalidArgument>
    <PossiblyNullReference occurrences="1">
      <code>append</code>
    </PossiblyNullReference>
    <PossiblyUndefinedVariable occurrences="1">
      <code>$sectionOffset</code>
    </PossiblyUndefinedVariable>
  </file>
  <file src="src/Runner/TestSuiteSorter.php">
    <PossiblyFalseArgument occurrences="1">
      <code>\strpos($test-&gt;getName(), '::')</code>
    </PossiblyFalseArgument>
    <UndefinedInterfaceMethod occurrences="1">
      <code>getName</code>
    </UndefinedInterfaceMethod>
  </file>
  <file src="src/TextUI/Command.php">
    <ArgumentTypeCoercion occurrences="4">
      <code>$suite</code>
      <code>$suite</code>
      <code>$suite</code>
      <code>$printerClass</code>
    </ArgumentTypeCoercion>
    <InvalidCatch occurrences="1"/>
    <LessSpecificReturnStatement occurrences="1">
      <code>$class-&gt;newInstance($outputStream)</code>
    </LessSpecificReturnStatement>
    <MoreSpecificReturnType occurrences="1">
      <code>null|Printer|string</code>
    </MoreSpecificReturnType>
    <PossiblyNullArgument occurrences="4">
      <code>$suite</code>
      <code>$suite</code>
      <code>$suite</code>
      <code>$suite</code>
    </PossiblyNullArgument>
  </file>
  <file src="src/TextUI/DefaultResultPrinter.php">
    <PossiblyUndefinedVariable occurrences="1">
      <code>$color</code>
    </PossiblyUndefinedVariable>
  </file>
  <file src="src/TextUI/Help.php">
    <PossiblyUndefinedArrayOffset occurrences="2">
      <code>$option['desc']</code>
      <code>$option['desc']</code>
    </PossiblyUndefinedArrayOffset>
  </file>
  <file src="src/TextUI/TestRunner.php">
    <PossiblyNullPropertyAssignmentValue occurrences="1">
      <code>$loader</code>
    </PossiblyNullPropertyAssignmentValue>
    <PossiblyUndefinedVariable occurrences="1">
      <code>$whitelistFromConfigurationFile</code>
    </PossiblyUndefinedVariable>
  </file>
  <file src="src/Util/Annotation/DocBlock.php">
    <InvalidCatch occurrences="1"/>
  </file>
<<<<<<< HEAD
=======
  <file src="src/Util/Blacklist.php">
    <UndefinedClass occurrences="1">
      <code>Invoker</code>
    </UndefinedClass>
  </file>
  <file src="src/Util/Configuration.php">
    <ArgumentTypeCoercion occurrences="4">
      <code>$extension</code>
      <code>$listener</code>
      <code>$testSuiteNodes-&gt;item(0)</code>
      <code>$testSuiteNode</code>
    </ArgumentTypeCoercion>
    <PossiblyInvalidArrayOffset occurrences="3">
      <code>$result[$array][$name]['verbatim']</code>
      <code>$result[$array][$name]['force']</code>
      <code>$result[$array][$name]['value']</code>
    </PossiblyInvalidArrayOffset>
    <PossiblyNullReference occurrences="2">
      <code>getAttribute</code>
      <code>getAttribute</code>
    </PossiblyNullReference>
    <UndefinedMethod occurrences="7">
      <code>hasAttribute</code>
      <code>getAttribute</code>
      <code>hasAttribute</code>
      <code>getAttribute</code>
      <code>getAttribute</code>
      <code>getAttribute</code>
      <code>getAttribute</code>
    </UndefinedMethod>
  </file>
>>>>>>> 80218b00
  <file src="src/Util/ErrorHandler.php">
    <InvalidArgument occurrences="1"/>
  </file>
  <file src="src/Util/Filter.php">
    <PossiblyNullReference occurrences="1">
      <code>getTrace</code>
    </PossiblyNullReference>
  </file>
  <file src="src/Util/Getopt.php">
    <InvalidOperand occurrences="3">
      <code>$i</code>
      <code>$i</code>
      <code>$i</code>
    </InvalidOperand>
    <PossiblyNullArgument occurrences="1">
      <code>$long_options</code>
    </PossiblyNullArgument>
  </file>
  <file src="src/Util/GlobalState.php">
    <PossiblyInvalidIterator occurrences="1">
      <code>$constants['user']</code>
    </PossiblyInvalidIterator>
  </file>
  <file src="src/Util/Log/JUnit.php">
    <ArgumentTypeCoercion occurrences="1">
      <code>$suite-&gt;getName()</code>
    </ArgumentTypeCoercion>
    <InvalidPropertyAssignmentValue occurrences="1">
      <code>$this-&gt;testSuiteTimes</code>
    </InvalidPropertyAssignmentValue>
    <PossiblyNullPropertyAssignmentValue occurrences="1">
      <code>null</code>
    </PossiblyNullPropertyAssignmentValue>
    <UndefinedInterfaceMethod occurrences="2">
      <code>getName</code>
      <code>getName</code>
    </UndefinedInterfaceMethod>
  </file>
  <file src="src/Util/Log/TeamCity.php">
    <ArgumentTypeCoercion occurrences="1">
      <code>$className</code>
    </ArgumentTypeCoercion>
    <UndefinedInterfaceMethod occurrences="7">
      <code>getName</code>
      <code>getName</code>
      <code>getName</code>
      <code>getName</code>
      <code>getName</code>
      <code>getName</code>
      <code>getName</code>
    </UndefinedInterfaceMethod>
  </file>
  <file src="src/Util/PHP/AbstractPhpProcess.php">
    <ArgumentTypeCoercion occurrences="2">
      <code>$this-&gt;getException($warnings[0])</code>
      <code>$this-&gt;getException($failures[0])</code>
    </ArgumentTypeCoercion>
    <InvalidArgument occurrences="1"/>
    <LessSpecificReturnStatement occurrences="1">
      <code>$exception</code>
    </LessSpecificReturnStatement>
    <MoreSpecificReturnType occurrences="1">
      <code>Exception</code>
    </MoreSpecificReturnType>
    <PossiblyFalseOperand occurrences="1">
      <code>\strrpos($key, "\0")</code>
    </PossiblyFalseOperand>
    <PossiblyNullArgument occurrences="1">
      <code>$childResult-&gt;getCodeCoverage()</code>
    </PossiblyNullArgument>
    <PossiblyNullReference occurrences="1">
      <code>merge</code>
    </PossiblyNullReference>
    <UndefinedInterfaceMethod occurrences="2">
      <code>setResult</code>
      <code>addToAssertionCount</code>
    </UndefinedInterfaceMethod>
  </file>
  <file src="src/Util/RegularExpression.php">
    <PossiblyNullArgument occurrences="1">
      <code>$matches</code>
    </PossiblyNullArgument>
  </file>
  <file src="src/Util/Test.php">
    <InvalidScalarArgument occurrences="1">
      <code>\array_flip($lineNumbers)</code>
    </InvalidScalarArgument>
  </file>
  <file src="src/Util/TestDox/CliTestDoxPrinter.php">
    <PossiblyInvalidArrayOffset occurrences="6">
      <code>$prefix['start']</code>
      <code>$prefix['message']</code>
      <code>$prefix['diff']</code>
      <code>$prefix['default']</code>
      <code>$prefix['trace']</code>
      <code>$prefix['last']</code>
    </PossiblyInvalidArrayOffset>
  </file>
  <file src="src/Util/TestDox/HtmlResultPrinter.php">
    <PossiblyNullArgument occurrences="1">
      <code>$this-&gt;currentTestClassPrettified</code>
    </PossiblyNullArgument>
  </file>
  <file src="src/Util/TestDox/NamePrettifier.php">
    <InvalidCast occurrences="1">
      <code>$value</code>
    </InvalidCast>
    <PossiblyInvalidArgument occurrences="2">
      <code>$name</code>
      <code>$name</code>
    </PossiblyInvalidArgument>
  </file>
  <file src="src/Util/TestDox/TestDoxPrinter.php">
    <UndefinedInterfaceMethod occurrences="1">
      <code>getName</code>
    </UndefinedInterfaceMethod>
  </file>
  <file src="src/Util/TextTestListRenderer.php">
    <ArgumentTypeCoercion occurrences="1">
      <code>$suite-&gt;getIterator()</code>
    </ArgumentTypeCoercion>
  </file>
  <file src="src/Util/Xml.php">
    <ArgumentTypeCoercion occurrences="1">
      <code>$item</code>
    </ArgumentTypeCoercion>
    <LessSpecificReturnStatement occurrences="1">
      <code>(new DOMDocument)-&gt;importNode($element, true)</code>
    </LessSpecificReturnStatement>
    <MoreSpecificReturnType occurrences="1">
      <code>DOMElement</code>
    </MoreSpecificReturnType>
  </file>
  <file src="src/Util/XmlTestListRenderer.php">
    <ArgumentTypeCoercion occurrences="1">
      <code>$suite-&gt;getIterator()</code>
    </ArgumentTypeCoercion>
  </file>
</files><|MERGE_RESOLUTION|>--- conflicted
+++ resolved
@@ -255,40 +255,11 @@
   <file src="src/Util/Annotation/DocBlock.php">
     <InvalidCatch occurrences="1"/>
   </file>
-<<<<<<< HEAD
-=======
   <file src="src/Util/Blacklist.php">
     <UndefinedClass occurrences="1">
       <code>Invoker</code>
     </UndefinedClass>
   </file>
-  <file src="src/Util/Configuration.php">
-    <ArgumentTypeCoercion occurrences="4">
-      <code>$extension</code>
-      <code>$listener</code>
-      <code>$testSuiteNodes-&gt;item(0)</code>
-      <code>$testSuiteNode</code>
-    </ArgumentTypeCoercion>
-    <PossiblyInvalidArrayOffset occurrences="3">
-      <code>$result[$array][$name]['verbatim']</code>
-      <code>$result[$array][$name]['force']</code>
-      <code>$result[$array][$name]['value']</code>
-    </PossiblyInvalidArrayOffset>
-    <PossiblyNullReference occurrences="2">
-      <code>getAttribute</code>
-      <code>getAttribute</code>
-    </PossiblyNullReference>
-    <UndefinedMethod occurrences="7">
-      <code>hasAttribute</code>
-      <code>getAttribute</code>
-      <code>hasAttribute</code>
-      <code>getAttribute</code>
-      <code>getAttribute</code>
-      <code>getAttribute</code>
-      <code>getAttribute</code>
-    </UndefinedMethod>
-  </file>
->>>>>>> 80218b00
   <file src="src/Util/ErrorHandler.php">
     <InvalidArgument occurrences="1"/>
   </file>
