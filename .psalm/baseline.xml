--- conflicted
+++ resolved
@@ -1,9 +1,5 @@
 <?xml version="1.0" encoding="UTF-8"?>
-<<<<<<< HEAD
-<files psalm-version="3.9.5@0cfe565d0afbcd31eadcc281b9017b5692911661">
-=======
 <files psalm-version="3.11.2@d470903722cfcbc1cd04744c5491d3e6d13ec3d9">
->>>>>>> 1b02a08f
   <file src="src/Framework/Assert.php">
     <ArgumentTypeCoercion occurrences="2">
       <code>$expectedElement-&gt;childNodes-&gt;item($i)</code>
@@ -209,11 +205,6 @@
       <code>$suite</code>
     </PossiblyNullArgument>
   </file>
-  <file src="src/TextUI/DefaultResultPrinter.php">
-    <PossiblyUndefinedVariable occurrences="1">
-      <code>$color</code>
-    </PossiblyUndefinedVariable>
-  </file>
   <file src="src/TextUI/Help.php">
     <PossiblyUndefinedArrayOffset occurrences="2">
       <code>$option['desc']</code>
