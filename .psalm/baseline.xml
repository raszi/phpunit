--- conflicted
+++ resolved
@@ -1,9 +1,5 @@
 <?xml version="1.0" encoding="UTF-8"?>
-<<<<<<< HEAD
-<files psalm-version="3.11.4@58e1d8e68e5098bf4fbfdfb420c38d563f882549">
-=======
 <files psalm-version="3.11.5@3c60609c218d4d4b3b257728b8089094e5c6c6c2">
->>>>>>> 16cd4e76
   <file src="src/Framework/Assert.php">
     <ArgumentTypeCoercion occurrences="2">
       <code>$expectedElement-&gt;childNodes-&gt;item($i)</code>
@@ -66,6 +62,11 @@
       <code>$t-&gt;getPrevious()</code>
     </PossiblyNullArgument>
   </file>
+  <file src="src/Framework/MockObject/ConfigurableMethod.php">
+    <UndefinedMethod occurrences="1">
+      <code>asString</code>
+    </UndefinedMethod>
+  </file>
   <file src="src/Framework/MockObject/Generator.php">
     <ArgumentTypeCoercion occurrences="4">
       <code>$className</code>
@@ -108,10 +109,16 @@
     <TypeDoesNotContainType occurrences="1">
       <code>$type instanceof \ReflectionUnionType</code>
     </TypeDoesNotContainType>
-    <UndefinedClass occurrences="2">
+    <UndefinedClass occurrences="3">
+      <code>ReflectionMapper</code>
       <code>\ReflectionUnionType</code>
       <code>$type</code>
     </UndefinedClass>
+    <UndefinedMethod occurrences="3">
+      <code>asString</code>
+      <code>asString</code>
+      <code>asString</code>
+    </UndefinedMethod>
   </file>
   <file src="src/Framework/MockObject/Rule/ConsecutiveParameters.php">
     <TypeDoesNotContainNull occurrences="1">
@@ -171,6 +178,9 @@
     </PossiblyUndefinedVariable>
   </file>
   <file src="src/Runner/PhptTestCase.php">
+    <InvalidMethodCall occurrences="1">
+      <code>asSeconds</code>
+    </InvalidMethodCall>
     <PossiblyInvalidArgument occurrences="1">
       <code>$sections['FILEEOF']</code>
     </PossiblyInvalidArgument>
@@ -215,6 +225,11 @@
       <code>$suite</code>
     </PossiblyNullArgument>
   </file>
+  <file src="src/TextUI/DefaultResultPrinter.php">
+    <UndefinedClass occurrences="1">
+      <code>ResourceUsageFormatter</code>
+    </UndefinedClass>
+  </file>
   <file src="src/TextUI/Help.php">
     <PossiblyUndefinedArrayOffset occurrences="2">
       <code>$option['desc']</code>
@@ -222,6 +237,10 @@
     </PossiblyUndefinedArrayOffset>
   </file>
   <file src="src/TextUI/TestRunner.php">
+    <InvalidMethodCall occurrences="2">
+      <code>asString</code>
+      <code>asString</code>
+    </InvalidMethodCall>
     <PossiblyNullPropertyAssignmentValue occurrences="1">
       <code>$loader</code>
     </PossiblyNullPropertyAssignmentValue>
@@ -324,6 +343,9 @@
       <code>$prefix['trace']</code>
       <code>$prefix['last']</code>
     </PossiblyInvalidArrayOffset>
+    <UndefinedClass occurrences="1">
+      <code>ResourceUsageFormatter</code>
+    </UndefinedClass>
   </file>
   <file src="src/Util/TestDox/HtmlResultPrinter.php">
     <PossiblyNullArgument occurrences="1">
