[![Latest Stable Version](https://poser.pugx.org/phpunit/phpunit-mock-objects/v/stable.png)](https://packagist.org/packages/phpunit/phpunit-mock-objects)
<<<<<<< HEAD
[![Build Status](https://travis-ci.org/sebastianbergmann/phpunit-mock-objects.png?branch=master)](https://travis-ci.org/sebastianbergmann/phpunit-mock-objects)
=======
[![Build Status](https://travis-ci.org/sebastianbergmann/phpunit-mock-objects.png?branch=2.0)](https://travis-ci.org/sebastianbergmann/phpunit-mock-objects)
>>>>>>> fa1abcaa

# PHPUnit_MockObject

**PHPUnit_MockObject** is the default mock object library for PHPUnit.

## Requirements

* PHP 5.3.3 is required but using the latest version of PHP is highly recommended

## Installation

<<<<<<< HEAD
To add PHPUnit_MockObject as a local, per-project dependency to your project, simply add a dependency on `phpunit/phpunit-mock-objects` to your project's `composer.json` file. Here is a minimal example of a `composer.json` file that just defines a dependency on PHPUnit_MockObject 1.4:

    {
        "require": {
            "phpunit/phpunit-mock-objects": "1.4.*"
=======
To add PHPUnit_MockObject as a local, per-project dependency to your project, simply add a dependency on `phpunit/phpunit-mock-objects` to your project's `composer.json` file. Here is a minimal example of a `composer.json` file that just defines a dependency on PHPUnit_MockObject 2.0:

    {
        "require": {
            "phpunit/phpunit-mock-objects": "2.0.*"
>>>>>>> fa1abcaa
        }
    }
<|MERGE_RESOLUTION|>--- conflicted
+++ resolved
@@ -1,9 +1,5 @@
 [![Latest Stable Version](https://poser.pugx.org/phpunit/phpunit-mock-objects/v/stable.png)](https://packagist.org/packages/phpunit/phpunit-mock-objects)
-<<<<<<< HEAD
 [![Build Status](https://travis-ci.org/sebastianbergmann/phpunit-mock-objects.png?branch=master)](https://travis-ci.org/sebastianbergmann/phpunit-mock-objects)
-=======
-[![Build Status](https://travis-ci.org/sebastianbergmann/phpunit-mock-objects.png?branch=2.0)](https://travis-ci.org/sebastianbergmann/phpunit-mock-objects)
->>>>>>> fa1abcaa
 
 # PHPUnit_MockObject
 
@@ -15,18 +11,10 @@
 
 ## Installation
 
-<<<<<<< HEAD
-To add PHPUnit_MockObject as a local, per-project dependency to your project, simply add a dependency on `phpunit/phpunit-mock-objects` to your project's `composer.json` file. Here is a minimal example of a `composer.json` file that just defines a dependency on PHPUnit_MockObject 1.4:
+To add PHPUnit_MockObject as a local, per-project dependency to your project, simply add a dependency on `phpunit/phpunit-mock-objects` to your project's `composer.json` file. Here is a minimal example of a `composer.json` file that just defines a dependency on PHPUnit_MockObject 2.1:
 
     {
         "require": {
-            "phpunit/phpunit-mock-objects": "1.4.*"
-=======
-To add PHPUnit_MockObject as a local, per-project dependency to your project, simply add a dependency on `phpunit/phpunit-mock-objects` to your project's `composer.json` file. Here is a minimal example of a `composer.json` file that just defines a dependency on PHPUnit_MockObject 2.0:
-
-    {
-        "require": {
-            "phpunit/phpunit-mock-objects": "2.0.*"
->>>>>>> fa1abcaa
+            "phpunit/phpunit-mock-objects": "2.1.*"
         }
     }
