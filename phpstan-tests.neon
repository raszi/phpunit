parameters:
    ignoreErrors:
        # parent calls are intentionally omitted
        - '#Issue244Exception::__construct\(\) does not call parent constructor from Exception.#'
        - '#Issue244ExceptionIntCode::__construct\(\) does not call parent constructor from Exception.#'

        # these constants are defined in PHPUnit configuration XML, so they can't be detected in PHPStan
        - '#Constant PHPUNIT_1330 not found.#'
        - '#Constant FOO not found.#'
        - '#Constant BAR not found.#'

        # global constants does not work properly in PHPStan yet https://github.com/phpstan/phpstan/issues/768
        - '#Constant TEST_FILES_PATH not found.#'
        - '#Constant GITHUB_ISSUE not found.#'

<<<<<<< HEAD
        # This access to undefined property is legit
        - '#Access to an undefined property SplObjectStorage::\$foo#'
=======
        # intentionally non existent function in tests/Regression/GitHub/3107/Issue3107Test.php
        - '#Function does_not_exist not found#'
>>>>>>> 11f6ce7e

    excludes_analyse:
        # duplicated classname OneTest
        - tests/_files/phpunit-example-extension/tests/OneTest.php
        - tests/Regression/Trac/783/OneTest.php<|MERGE_RESOLUTION|>--- conflicted
+++ resolved
@@ -13,13 +13,11 @@
         - '#Constant TEST_FILES_PATH not found.#'
         - '#Constant GITHUB_ISSUE not found.#'
 
-<<<<<<< HEAD
         # This access to undefined property is legit
         - '#Access to an undefined property SplObjectStorage::\$foo#'
-=======
+
         # intentionally non existent function in tests/Regression/GitHub/3107/Issue3107Test.php
         - '#Function does_not_exist not found#'
->>>>>>> 11f6ce7e
 
     excludes_analyse:
         # duplicated classname OneTest
