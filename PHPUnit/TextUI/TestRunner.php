<?php
/**
 * PHPUnit
 *
 * Copyright (c) 2002-2011, Sebastian Bergmann <sebastian@phpunit.de>.
 * All rights reserved.
 *
 * Redistribution and use in source and binary forms, with or without
 * modification, are permitted provided that the following conditions
 * are met:
 *
 *   * Redistributions of source code must retain the above copyright
 *     notice, this list of conditions and the following disclaimer.
 *
 *   * Redistributions in binary form must reproduce the above copyright
 *     notice, this list of conditions and the following disclaimer in
 *     the documentation and/or other materials provided with the
 *     distribution.
 *
 *   * Neither the name of Sebastian Bergmann nor the names of his
 *     contributors may be used to endorse or promote products derived
 *     from this software without specific prior written permission.
 *
 * THIS SOFTWARE IS PROVIDED BY THE COPYRIGHT HOLDERS AND CONTRIBUTORS
 * "AS IS" AND ANY EXPRESS OR IMPLIED WARRANTIES, INCLUDING, BUT NOT
 * LIMITED TO, THE IMPLIED WARRANTIES OF MERCHANTABILITY AND FITNESS
 * FOR A PARTICULAR PURPOSE ARE DISCLAIMED. IN NO EVENT SHALL THE
 * COPYRIGHT OWNER OR CONTRIBUTORS BE LIABLE FOR ANY DIRECT, INDIRECT,
 * INCIDENTAL, SPECIAL, EXEMPLARY, OR CONSEQUENTIAL DAMAGES (INCLUDING,
 * BUT NOT LIMITED TO, PROCUREMENT OF SUBSTITUTE GOODS OR SERVICES;
 * LOSS OF USE, DATA, OR PROFITS; OR BUSINESS INTERRUPTION) HOWEVER
 * CAUSED AND ON ANY THEORY OF LIABILITY, WHETHER IN CONTRACT, STRICT
 * LIABILITY, OR TORT (INCLUDING NEGLIGENCE OR OTHERWISE) ARISING IN
 * ANY WAY OUT OF THE USE OF THIS SOFTWARE, EVEN IF ADVISED OF THE
 * POSSIBILITY OF SUCH DAMAGE.
 *
 * @package    PHPUnit
 * @subpackage TextUI
 * @author     Sebastian Bergmann <sebastian@phpunit.de>
 * @copyright  2002-2011 Sebastian Bergmann <sebastian@phpunit.de>
 * @license    http://www.opensource.org/licenses/bsd-license.php  BSD License
 * @link       http://www.phpunit.de/
 * @since      File available since Release 2.0.0
 */

/**
 * A TestRunner for the Command Line Interface (CLI)
 * PHP SAPI Module.
 *
 * @package    PHPUnit
 * @subpackage TextUI
 * @author     Sebastian Bergmann <sebastian@phpunit.de>
 * @copyright  2002-2011 Sebastian Bergmann <sebastian@phpunit.de>
 * @license    http://www.opensource.org/licenses/bsd-license.php  BSD License
 * @version    Release: @package_version@
 * @link       http://www.phpunit.de/
 * @since      Class available since Release 2.0.0
 */
class PHPUnit_TextUI_TestRunner extends PHPUnit_Runner_BaseTestRunner
{
    const SUCCESS_EXIT   = 0;
    const FAILURE_EXIT   = 1;
    const EXCEPTION_EXIT = 2;

    /**
     * @var    PHPUnit_Runner_TestSuiteLoader
     */
    protected $loader = NULL;

    /**
     * @var    PHPUnit_TextUI_ResultPrinter
     */
    protected $printer = NULL;

    /**
     * @var    boolean
     */
    protected static $versionStringPrinted = FALSE;

    /**
     * @param  PHPUnit_Runner_TestSuiteLoader $loader
     * @since  Method available since Release 3.4.0
     */
    public function __construct(PHPUnit_Runner_TestSuiteLoader $loader = NULL)
    {
        $this->loader = $loader;
    }

    /**
     * @param  mixed $test
     * @param  array $arguments
     * @throws InvalidArgumentException
     */
    public static function run($test, array $arguments = array())
    {
        if ($test instanceof ReflectionClass) {
            $test = new PHPUnit_Framework_TestSuite($test);
        }

        if ($test instanceof PHPUnit_Framework_Test) {
            $aTestRunner = new PHPUnit_TextUI_TestRunner;

            return $aTestRunner->doRun(
              $test,
              $arguments
            );
        } else {
            throw new InvalidArgumentException(
              'No test case or test suite found.'
            );
        }
    }

    /**
     * Runs a single test and waits until the user types RETURN.
     *
     * @param  PHPUnit_Framework_Test $suite
     */
    public static function runAndWait(PHPUnit_Framework_Test $suite)
    {
        $aTestRunner = new PHPUnit_TextUI_TestRunner;

        $aTestRunner->doRun(
          $suite,
          array(
            'wait' => TRUE
          )
        );

    }

    /**
     * @return PHPUnit_Framework_TestResult
     */
    protected function createTestResult()
    {
        return new PHPUnit_Framework_TestResult;
    }

    /**
     * @param  PHPUnit_Framework_Test $suite
     * @param  array                  $arguments
     * @return PHPUnit_Framework_TestResult
     */
    public function doRun(PHPUnit_Framework_Test $suite, array $arguments = array())
    {
        $this->handleConfiguration($arguments);

        if (isset($arguments['bootstrap'])) {
            $bootstrap = PHPUnit_Util_Fileloader::load($arguments['bootstrap']);

            if ($bootstrap) {
                $GLOBALS['__PHPUNIT_BOOTSTRAP'] = $bootstrap;
            }
        }

        if ($arguments['backupGlobals'] === FALSE) {
            $suite->setBackupGlobals(FALSE);
        }

        if ($arguments['backupStaticAttributes'] === TRUE) {
            $suite->setBackupStaticAttributes(TRUE);
        }

        if (is_integer($arguments['repeat'])) {
            $suite = new PHPUnit_Extensions_RepeatedTest(
              $suite,
              $arguments['repeat'],
              $arguments['filter'],
              $arguments['groups'],
              $arguments['excludeGroups'],
              $arguments['processIsolation']
            );
        }

        $result = $this->createTestResult();

        if (!$arguments['convertErrorsToExceptions']) {
            $result->convertErrorsToExceptions(FALSE);
        }

        if (!$arguments['convertNoticesToExceptions']) {
            PHPUnit_Framework_Error_Notice::$enabled = FALSE;
        }

        if (!$arguments['convertWarningsToExceptions']) {
            PHPUnit_Framework_Error_Warning::$enabled = FALSE;
        }

        if ($arguments['stopOnError']) {
            $result->stopOnError(TRUE);
        }

        if ($arguments['stopOnFailure']) {
            $result->stopOnFailure(TRUE);
        }

        if ($arguments['stopOnIncomplete']) {
            $result->stopOnIncomplete(TRUE);
        }

        if ($arguments['stopOnSkipped']) {
            $result->stopOnSkipped(TRUE);
        }

        if ($this->printer === NULL) {
            if (isset($arguments['printer']) &&
                $arguments['printer'] instanceof PHPUnit_Util_Printer) {
                $this->printer = $arguments['printer'];
            } else {
                $this->printer = new PHPUnit_TextUI_ResultPrinter(
                  NULL,
                  $arguments['verbose'],
                  $arguments['colors'],
                  $arguments['debug']
                );
            }
        }

        if (!$this->printer instanceof PHPUnit_Util_Log_TAP &&
            !self::$versionStringPrinted) {
            $this->printer->write(
              PHPUnit_Runner_Version::getVersionString() . "\n\n"
            );
        }

        foreach ($arguments['listeners'] as $listener) {
            $result->addListener($listener);
        }

        $result->addListener($this->printer);

<<<<<<< HEAD
=======
        if ($this->printer instanceof PHPUnit_TextUI_ResultPrinter) {
            $result->addListener(new PHPUnit_Util_DeprecatedFeature_Logger);
        }

        if (isset($arguments['storyHTMLFile'])) {
            $result->addListener(
              new PHPUnit_Extensions_Story_ResultPrinter_HTML(
                $arguments['storyHTMLFile']
              )
            );
        }

        if (isset($arguments['storyTextFile'])) {
            $result->addListener(
              new PHPUnit_Extensions_Story_ResultPrinter_Text(
                $arguments['storyTextFile']
              )
            );
        }

>>>>>>> 7ca12632
        if (isset($arguments['testdoxHTMLFile'])) {
            $result->addListener(
              new PHPUnit_Util_TestDox_ResultPrinter_HTML(
                $arguments['testdoxHTMLFile']
              )
            );
        }

        if (isset($arguments['testdoxTextFile'])) {
            $result->addListener(
              new PHPUnit_Util_TestDox_ResultPrinter_Text(
                $arguments['testdoxTextFile']
              )
            );
        }

        if ((isset($arguments['coverageClover']) ||
             isset($arguments['reportDirectory'])) &&
             extension_loaded('xdebug')) {
            $result->collectCodeCoverageInformation(TRUE);
        }

        if (isset($arguments['logDbus'])) {
            $result->addListener(new PHPUnit_Util_Log_DBUS);
        }

        if (isset($arguments['jsonLogfile'])) {
            $result->addListener(
              new PHPUnit_Util_Log_JSON($arguments['jsonLogfile'])
            );
        }

        if (isset($arguments['tapLogfile'])) {
            $result->addListener(
              new PHPUnit_Util_Log_TAP($arguments['tapLogfile'])
            );
        }

        if (isset($arguments['junitLogfile'])) {
            $result->addListener(
              new PHPUnit_Util_Log_JUnit(
                $arguments['junitLogfile'], $arguments['logIncompleteSkipped']
              )
            );
        }

        if ($arguments['strict']) {
            $result->strictMode(TRUE);
        }

        $suite->run(
          $result,
          $arguments['filter'],
          $arguments['groups'],
          $arguments['excludeGroups'],
          $arguments['processIsolation']
        );

        unset($suite);
        $result->flushListeners();

        if ($this->printer instanceof PHPUnit_TextUI_ResultPrinter) {
            $this->printer->printResult($result);
        }

        if (extension_loaded('tokenizer') && extension_loaded('xdebug')) {
            if (isset($arguments['coverageClover'])) {
                $this->printer->write(
                  "\nWriting code coverage data to XML file, this may take " .
                  'a moment.'
                );

                $writer = new PHP_CodeCoverage_Report_Clover;
                $writer->process(
                  $result->getCodeCoverage(), $arguments['coverageClover']
                );

                $this->printer->write("\n");
                unset($writer);
            }

            if (isset($arguments['reportDirectory'])) {
                $this->printer->write(
                  "\nGenerating code coverage report, this may take a moment."
                );

                $title = '';

                if (isset($arguments['configuration'])) {
                    $loggingConfiguration = $arguments['configuration']->getLoggingConfiguration();

                    if (isset($loggingConfiguration['title'])) {
                        $title = $loggingConfiguration['title'];
                    }
                }

                $writer = new PHP_CodeCoverage_Report_HTML(
                  array(
                    'title'          => $title,
                    'charset'        => $arguments['reportCharset'],
                    'yui'            => $arguments['reportYUI'],
                    'highlight'      => $arguments['reportHighlight'],
                    'lowUpperBound'  => $arguments['reportLowUpperBound'],
                    'highLowerBound' => $arguments['reportHighLowerBound'],
                    'generator'      => ' and PHPUnit ' . PHPUnit_Runner_Version::id()
                  )
                );

                $writer->process(
                  $result->getCodeCoverage(), $arguments['reportDirectory']
                );

                $this->printer->write("\n");
                unset($writer);
            }
        }

        $this->pause($arguments['wait']);

        return $result;
    }

    /**
     * @param  boolean $wait
     */
    protected function pause($wait)
    {
        if (!$wait) {
            return;
        }

        if ($this->printer instanceof PHPUnit_TextUI_ResultPrinter) {
            $this->printer->printWaitPrompt();
        }

        fgets(STDIN);
    }

    /**
     * @param  PHPUnit_TextUI_ResultPrinter $resultPrinter
     */
    public function setPrinter(PHPUnit_TextUI_ResultPrinter $resultPrinter)
    {
        $this->printer = $resultPrinter;
    }

    /**
     * Override to define how to handle a failed loading of
     * a test suite.
     *
     * @param  string  $message
     */
    protected function runFailed($message)
    {
        self::printVersionString();
        self::write($message);
        exit(self::FAILURE_EXIT);
    }

    /**
     * @param  string $buffer
     * @since  Method available since Release 3.1.0
     */
    protected static function write($buffer)
    {
        if (PHP_SAPI != 'cli') {
            $buffer = htmlspecialchars($buffer);
        }

        print $buffer;
    }

    /**
     * Returns the loader to be used.
     *
     * @return PHPUnit_Runner_TestSuiteLoader
     * @since  Method available since Release 2.2.0
     */
    public function getLoader()
    {
        if ($this->loader === NULL) {
            $this->loader = new PHPUnit_Runner_StandardTestSuiteLoader;
        }

        return $this->loader;
    }

    /**
     */
    public static function showError($message)
    {
        self::printVersionString();
        self::write($message . "\n");

        exit(self::FAILURE_EXIT);
    }

    /**
     */
    public static function printVersionString()
    {
        if (!self::$versionStringPrinted) {
            self::write(PHPUnit_Runner_Version::getVersionString() . "\n\n");
            self::$versionStringPrinted = TRUE;
        }
    }

    /**
     * @param  array $arguments
     * @since  Method available since Release 3.2.1
     */
    protected function handleConfiguration(array &$arguments)
    {
        if (isset($arguments['configuration']) &&
            !$arguments['configuration'] instanceof PHPUnit_Util_Configuration) {
            $arguments['configuration'] = PHPUnit_Util_Configuration::getInstance(
              $arguments['configuration']
            );
        }

        $arguments['debug']     = isset($arguments['debug'])     ? $arguments['debug']     : FALSE;
        $arguments['filter']    = isset($arguments['filter'])    ? $arguments['filter']    : FALSE;
        $arguments['listeners'] = isset($arguments['listeners']) ? $arguments['listeners'] : array();
        $arguments['wait']      = isset($arguments['wait'])      ? $arguments['wait']      : FALSE;

        if (isset($arguments['configuration'])) {
            $arguments['configuration']->handlePHPConfiguration();

            $phpunitConfiguration = $arguments['configuration']->getPHPUnitConfiguration();

            if (isset($phpunitConfiguration['backupGlobals']) &&
                !isset($arguments['backupGlobals'])) {
                $arguments['backupGlobals'] = $phpunitConfiguration['backupGlobals'];
            }

            if (isset($phpunitConfiguration['backupStaticAttributes']) &&
                !isset($arguments['backupStaticAttributes'])) {
                $arguments['backupStaticAttributes'] = $phpunitConfiguration['backupStaticAttributes'];
            }

            if (isset($phpunitConfiguration['bootstrap']) &&
                !isset($arguments['bootstrap'])) {
                $arguments['bootstrap'] = $phpunitConfiguration['bootstrap'];
            }

            if (isset($phpunitConfiguration['colors']) &&
                !isset($arguments['colors'])) {
                $arguments['colors'] = $phpunitConfiguration['colors'];
            }

            if (isset($phpunitConfiguration['convertErrorsToExceptions']) &&
                !isset($arguments['convertErrorsToExceptions'])) {
                $arguments['convertErrorsToExceptions'] = $phpunitConfiguration['convertErrorsToExceptions'];
            }

            if (isset($phpunitConfiguration['convertNoticesToExceptions']) &&
                !isset($arguments['convertNoticesToExceptions'])) {
                $arguments['convertNoticesToExceptions'] = $phpunitConfiguration['convertNoticesToExceptions'];
            }

            if (isset($phpunitConfiguration['convertWarningsToExceptions']) &&
                !isset($arguments['convertWarningsToExceptions'])) {
                $arguments['convertWarningsToExceptions'] = $phpunitConfiguration['convertWarningsToExceptions'];
            }

            if (isset($phpunitConfiguration['processIsolation']) &&
                !isset($arguments['processIsolation'])) {
                $arguments['processIsolation'] = $phpunitConfiguration['processIsolation'];
            }

            if (isset($phpunitConfiguration['stopOnFailure']) &&
                !isset($arguments['stopOnFailure'])) {
                $arguments['stopOnFailure'] = $phpunitConfiguration['stopOnFailure'];
            }

            if (isset($phpunitConfiguration['strict']) &&
                !isset($arguments['strict'])) {
                $arguments['strict'] = $phpunitConfiguration['strict'];
            }

            if (isset($phpunitConfiguration['verbose']) &&
                !isset($arguments['verbose'])) {
                $arguments['verbose'] = $phpunitConfiguration['verbose'];
            }

            if (isset($phpunitConfiguration['forceCoversAnnotation']) &&
                !isset($arguments['forceCoversAnnotation'])) {
                $arguments['forceCoversAnnotation'] = $phpunitConfiguration['forceCoversAnnotation'];
            }

            if (isset($phpunitConfiguration['mapTestClassNameToCoveredClassName']) &&
                !isset($arguments['mapTestClassNameToCoveredClassName'])) {
                $arguments['mapTestClassNameToCoveredClassName'] = $phpunitConfiguration['mapTestClassNameToCoveredClassName'];
            }

            $groupConfiguration = $arguments['configuration']->getGroupConfiguration();

            if (!empty($groupConfiguration['include']) &&
                !isset($arguments['groups'])) {
                $arguments['groups'] = $groupConfiguration['include'];
            }

            if (!empty($groupConfiguration['exclude']) &&
                !isset($arguments['excludeGroups'])) {
                $arguments['excludeGroups'] = $groupConfiguration['exclude'];
            }

            foreach ($arguments['configuration']->getListenerConfiguration() as $listener) {
                if (!class_exists($listener['class'], FALSE) &&
                    $listener['file'] !== '') {
                    $file = PHPUnit_Util_Filesystem::fileExistsInIncludePath(
                      $listener['file']
                    );

                    if ($file !== FALSE) {
                        require $file;
                    }
                }

                if (class_exists($listener['class'], FALSE)) {
                    if (count($listener['arguments']) == 0) {
                        $listener = new $listener['class'];
                    } else {
                        $listenerClass = new ReflectionClass(
                                           $listener['class']
                                         );
                        $listener      = $listenerClass->newInstanceArgs(
                                           $listener['arguments']
                                         );
                    }

                    if ($listener instanceof PHPUnit_Framework_TestListener) {
                        $arguments['listeners'][] = $listener;
                    }
                }
            }

            $loggingConfiguration = $arguments['configuration']->getLoggingConfiguration();

            if (isset($loggingConfiguration['coverage-html']) &&
                !isset($arguments['reportDirectory'])) {
                if (isset($loggingConfiguration['charset']) &&
                    !isset($arguments['reportCharset'])) {
                    $arguments['reportCharset'] = $loggingConfiguration['charset'];
                }

                if (isset($loggingConfiguration['yui']) &&
                    !isset($arguments['reportYUI'])) {
                    $arguments['reportYUI'] = $loggingConfiguration['yui'];
                }

                if (isset($loggingConfiguration['highlight']) &&
                    !isset($arguments['reportHighlight'])) {
                    $arguments['reportHighlight'] = $loggingConfiguration['highlight'];
                }

                if (isset($loggingConfiguration['lowUpperBound']) &&
                    !isset($arguments['reportLowUpperBound'])) {
                    $arguments['reportLowUpperBound'] = $loggingConfiguration['lowUpperBound'];
                }

                if (isset($loggingConfiguration['highLowerBound']) &&
                    !isset($arguments['reportHighLowerBound'])) {
                    $arguments['reportHighLowerBound'] = $loggingConfiguration['highLowerBound'];
                }

                $arguments['reportDirectory'] = $loggingConfiguration['coverage-html'];
            }

            if (isset($loggingConfiguration['coverage-clover']) &&
                !isset($arguments['coverageClover'])) {
                $arguments['coverageClover'] = $loggingConfiguration['coverage-clover'];
            }

            if (isset($loggingConfiguration['json']) &&
                !isset($arguments['jsonLogfile'])) {
                $arguments['jsonLogfile'] = $loggingConfiguration['json'];
            }

            if (isset($loggingConfiguration['plain'])) {
                $arguments['listeners'][] = new PHPUnit_TextUI_ResultPrinter(
                  $loggingConfiguration['plain'], TRUE
                );
            }

            if (isset($loggingConfiguration['tap']) &&
                !isset($arguments['tapLogfile'])) {
                $arguments['tapLogfile'] = $loggingConfiguration['tap'];
            }

            if (isset($loggingConfiguration['junit']) &&
                !isset($arguments['junitLogfile'])) {
                $arguments['junitLogfile'] = $loggingConfiguration['junit'];

                if (isset($loggingConfiguration['logIncompleteSkipped']) &&
                    !isset($arguments['logIncompleteSkipped'])) {
                    $arguments['logIncompleteSkipped'] = $loggingConfiguration['logIncompleteSkipped'];
                }
            }

            if (isset($loggingConfiguration['testdox-html']) &&
                !isset($arguments['testdoxHTMLFile'])) {
                $arguments['testdoxHTMLFile'] = $loggingConfiguration['testdox-html'];
            }

            if (isset($loggingConfiguration['testdox-text']) &&
                !isset($arguments['testdoxTextFile'])) {
                $arguments['testdoxTextFile'] = $loggingConfiguration['testdox-text'];
            }
        }

        if (isset($arguments['configuration'])) {
            $filterConfiguration = $arguments['configuration']->getFilterConfiguration();

            $filter = PHP_CodeCoverage_Filter::getInstance();

            foreach ($filterConfiguration['blacklist']['include']['directory'] as $dir) {
                $filter->addDirectoryToBlacklist(
                  $dir['path'], $dir['suffix'], $dir['prefix'], $dir['group']
                );
            }

            foreach ($filterConfiguration['blacklist']['include']['file'] as $file) {
                $filter->addFileToBlacklist($file);
            }

            foreach ($filterConfiguration['blacklist']['exclude']['directory'] as $dir) {
                $filter->removeDirectoryFromBlacklist(
                  $dir['path'], $dir['suffix'], $dir['prefix'], $dir['group']
                );
            }

            foreach ($filterConfiguration['blacklist']['exclude']['file'] as $file) {
                $filter->removeFileFromBlacklist($file);
            }

            if ((isset($arguments['coverageClover']) ||
                isset($arguments['reportDirectory'])) &&
                extension_loaded('xdebug')) {
                $coverage = PHP_CodeCoverage::getInstance();

                $coverage->setProcessUncoveredFilesFromWhitelist(
                  $filterConfiguration['whitelist']['addUncoveredFilesFromWhitelist']
                );

                if (isset($arguments['forceCoversAnnotation'])) {
                    $coverage->setForceCoversAnnotation(
                      $arguments['forceCoversAnnotation']
                    );
                }

                if (isset($arguments['mapTestClassNameToCoveredClassName'])) {
                    $coverage->setMapTestClassNameToCoveredClassName(
                      $arguments['mapTestClassNameToCoveredClassName']
                    );
                }

                foreach ($filterConfiguration['whitelist']['include']['directory'] as $dir) {
                    $filter->addDirectoryToWhitelist(
                      $dir['path'], $dir['suffix'], $dir['prefix']
                    );
                }

                foreach ($filterConfiguration['whitelist']['include']['file'] as $file) {
                    $filter->addFileToWhitelist($file);
                }

                foreach ($filterConfiguration['whitelist']['exclude']['directory'] as $dir) {
                    $filter->removeDirectoryFromWhitelist(
                      $dir['path'], $dir['suffix'], $dir['prefix']
                    );
                }

                foreach ($filterConfiguration['whitelist']['exclude']['file'] as $file) {
                    $filter->removeFileFromWhitelist($file);
                }
            }
        }

        $arguments['backupGlobals']               = isset($arguments['backupGlobals'])               ? $arguments['backupGlobals']               : NULL;
        $arguments['backupStaticAttributes']      = isset($arguments['backupStaticAttributes'])      ? $arguments['backupStaticAttributes']      : NULL;
        $arguments['colors']                      = isset($arguments['colors'])                      ? $arguments['colors']                      : FALSE;
        $arguments['convertErrorsToExceptions']   = isset($arguments['convertErrorsToExceptions'])   ? $arguments['convertErrorsToExceptions']   : TRUE;
        $arguments['convertNoticesToExceptions']  = isset($arguments['convertNoticesToExceptions'])  ? $arguments['convertNoticesToExceptions']  : TRUE;
        $arguments['convertWarningsToExceptions'] = isset($arguments['convertWarningsToExceptions']) ? $arguments['convertWarningsToExceptions'] : TRUE;
        $arguments['excludeGroups']               = isset($arguments['excludeGroups'])               ? $arguments['excludeGroups']               : array();
        $arguments['groups']                      = isset($arguments['groups'])                      ? $arguments['groups']                      : array();
        $arguments['logIncompleteSkipped']        = isset($arguments['logIncompleteSkipped'])        ? $arguments['logIncompleteSkipped']        : FALSE;
        $arguments['processIsolation']            = isset($arguments['processIsolation'])            ? $arguments['processIsolation']            : FALSE;
        $arguments['repeat']                      = isset($arguments['repeat'])                      ? $arguments['repeat']                      : FALSE;
        $arguments['reportCharset']               = isset($arguments['reportCharset'])               ? $arguments['reportCharset']               : 'UTF-8';
        $arguments['reportHighlight']             = isset($arguments['reportHighlight'])             ? $arguments['reportHighlight']             : FALSE;
        $arguments['reportHighLowerBound']        = isset($arguments['reportHighLowerBound'])        ? $arguments['reportHighLowerBound']        : 70;
        $arguments['reportLowUpperBound']         = isset($arguments['reportLowUpperBound'])         ? $arguments['reportLowUpperBound']         : 35;
        $arguments['reportYUI']                   = isset($arguments['reportYUI'])                   ? $arguments['reportYUI']                   : TRUE;
        $arguments['stopOnError']                 = isset($arguments['stopOnError'])                 ? $arguments['stopOnError']                 : FALSE;
        $arguments['stopOnFailure']               = isset($arguments['stopOnFailure'])               ? $arguments['stopOnFailure']               : FALSE;
        $arguments['stopOnIncomplete']            = isset($arguments['stopOnIncomplete'])            ? $arguments['stopOnIncomplete']            : FALSE;
        $arguments['stopOnSkipped']               = isset($arguments['stopOnSkipped'])               ? $arguments['stopOnSkipped']               : FALSE;
        $arguments['strict']                      = isset($arguments['strict'])                      ? $arguments['strict']                      : FALSE;
        $arguments['verbose']                     = isset($arguments['verbose'])                     ? $arguments['verbose']                     : FALSE;

        if ($arguments['filter'] !== FALSE &&
            preg_match('/^[a-zA-Z0-9_]/', $arguments['filter'])) {
            // Escape delimiters in regular expression. Do NOT use preg_quote,
            // to keep magic characters.
            $arguments['filter'] = '/' . str_replace(
              '/', '\\/', $arguments['filter']
            ) . '/';
        }
    }
}<|MERGE_RESOLUTION|>--- conflicted
+++ resolved
@@ -230,29 +230,10 @@
 
         $result->addListener($this->printer);
 
-<<<<<<< HEAD
-=======
         if ($this->printer instanceof PHPUnit_TextUI_ResultPrinter) {
             $result->addListener(new PHPUnit_Util_DeprecatedFeature_Logger);
         }
 
-        if (isset($arguments['storyHTMLFile'])) {
-            $result->addListener(
-              new PHPUnit_Extensions_Story_ResultPrinter_HTML(
-                $arguments['storyHTMLFile']
-              )
-            );
-        }
-
-        if (isset($arguments['storyTextFile'])) {
-            $result->addListener(
-              new PHPUnit_Extensions_Story_ResultPrinter_Text(
-                $arguments['storyTextFile']
-              )
-            );
-        }
-
->>>>>>> 7ca12632
         if (isset($arguments['testdoxHTMLFile'])) {
             $result->addListener(
               new PHPUnit_Util_TestDox_ResultPrinter_HTML(
