--- conflicted
+++ resolved
@@ -223,14 +223,9 @@
         $superGlobalArrays = self::getSuperGlobalArrays();
 
         foreach ($superGlobalArrays as $superGlobalArray) {
-<<<<<<< HEAD
-            if (isset($GLOBALS[$superGlobalArray])) {
-                foreach (array_keys($GLOBALS[$superGlobalArray]) as $key) {
-=======
             if (isset($GLOBALS[$superGlobalArray]) &&
                 is_array($GLOBALS[$superGlobalArray])) {
-                foreach ($GLOBALS[$superGlobalArray] as $key => $value) {
->>>>>>> 28ad1467
+                foreach (array_keys($GLOBALS[$superGlobalArray]) as $key) {
                     $result .= sprintf(
                       '$GLOBALS[\'%s\'][\'%s\'] = %s;' . "\n",
                       $superGlobalArray,
