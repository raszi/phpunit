<?php
/**
 * PHPUnit
 *
 * Copyright (c) 2002-2007, Sebastian Bergmann <sb@sebastian-bergmann.de>.
 * All rights reserved.
 *
 * Redistribution and use in source and binary forms, with or without
 * modification, are permitted provided that the following conditions
 * are met:
 *
 *   * Redistributions of source code must retain the above copyright
 *     notice, this list of conditions and the following disclaimer.
 *
 *   * Redistributions in binary form must reproduce the above copyright
 *     notice, this list of conditions and the following disclaimer in
 *     the documentation and/or other materials provided with the
 *     distribution.
 *
 *   * Neither the name of Sebastian Bergmann nor the names of his
 *     contributors may be used to endorse or promote products derived
 *     from this software without specific prior written permission.
 *
 * THIS SOFTWARE IS PROVIDED BY THE COPYRIGHT HOLDERS AND CONTRIBUTORS
 * "AS IS" AND ANY EXPRESS OR IMPLIED WARRANTIES, INCLUDING, BUT NOT
 * LIMITED TO, THE IMPLIED WARRANTIES OF MERCHANTABILITY AND FITNESS
 * FOR A PARTICULAR PURPOSE ARE DISCLAIMED. IN NO EVENT SHALL THE
 * COPYRIGHT OWNER OR CONTRIBUTORS BE LIABLE FOR ANY DIRECT, INDIRECT,
 * INCIDENTAL, SPECIAL, EXEMPLARY, OR CONSEQUENTIAL DAMAGES (INCLUDING,
 * BUT NOT LIMITED TO, PROCUREMENT OF SUBSTITUTE GOODS OR SERVICES;
 * LOSS OF USE, DATA, OR PROFITS; OR BUSINESS INTERRUPTION) HOWEVER
 * CAUSED AND ON ANY THEORY OF LIABILITY, WHETHER IN CONTRACT, STRICT
 * LIABILITY, OR TORT (INCLUDING NEGLIGENCE OR OTHERWISE) ARISING IN
 * ANY WAY OUT OF THE USE OF THIS SOFTWARE, EVEN IF ADVISED OF THE
 * POSSIBILITY OF SUCH DAMAGE.
 *
 * @category   Testing
 * @package    PHPUnit
 * @author     Sebastian Bergmann <sb@sebastian-bergmann.de>
 * @copyright  2002-2007 Sebastian Bergmann <sb@sebastian-bergmann.de>
 * @license    http://www.opensource.org/licenses/bsd-license.php  BSD License
 * @version    SVN: $Id$
 * @link       http://www.phpunit.de/
 * @since      File available since Release 3.1.0
 */

require_once 'PHPUnit/Framework.php';
require_once 'PHPUnit/Util/Filter.php';

PHPUnit_Util_Filter::addFileToFilter(__FILE__, 'PHPUNIT');

/**
 * 
 *
 * @category   Testing
 * @package    PHPUnit
 * @author     Sebastian Bergmann <sb@sebastian-bergmann.de>
 * @copyright  2002-2007 Sebastian Bergmann <sb@sebastian-bergmann.de>
 * @license    http://www.opensource.org/licenses/bsd-license.php  BSD License
 * @version    Release: @package_version@
 * @link       http://www.phpunit.de/
 * @since      Class available since Release 3.1.0
 */

class PHPUnit_Framework_Constraint_Attribute extends PHPUnit_Framework_Constraint
{
    private $attributeName;
    private $constraint;

    public function __construct(PHPUnit_Framework_Constraint $constraint, $attributeName)
    {
        $this->attributeName = $attributeName;
        $this->constraint    = $constraint;
    }

    /**
     * Evaluates the constraint for parameter $other. Returns TRUE if the
     * constraint is met, FALSE otherwise.
     *
     * @param mixed $other Value or object to evaluate.
     * @return bool
     */
    public function evaluate($other)
    {
<<<<<<< HEAD
        $this->constraint->evaluate(
          PHPUnit_Framework_Assert::getAttribute(
=======
        return $this->constraint->evaluate(
          PHPUnit_Framework_Assert::readAttribute(
>>>>>>> 754fe1d1
            $other, $this->attributeName
          )
        );
    }

    /**
     * @param   mixed   $other The value passed to evaluate() which failed the
     *                         constraint check.
     * @param   string  $description A string with extra description of what was
     *                               going on while the evaluation failed.
     * @param   boolean $not Flag to indicate negation.
     * @throws  PHPUnit_Framework_ExpectationFailedException
     */
    public function fail($other, $description, $not = FALSE)
    {
        parent::fail(
<<<<<<< HEAD
          PHPUnit_Framework_Assert::getAttribute(
=======
          PHPUnit_Framework_Assert::readAttribute(
>>>>>>> 754fe1d1
            $other, $this->attributeName
          ),
          $description,
          $not
        );
    }

    /**
     * Returns a string representation of the constraint.
     *
     * @return string
     * @access public
     */
    public function toString()
    {
        return $this->constraint->toString();
    }
}
?><|MERGE_RESOLUTION|>--- conflicted
+++ resolved
@@ -82,13 +82,8 @@
      */
     public function evaluate($other)
     {
-<<<<<<< HEAD
-        $this->constraint->evaluate(
-          PHPUnit_Framework_Assert::getAttribute(
-=======
         return $this->constraint->evaluate(
           PHPUnit_Framework_Assert::readAttribute(
->>>>>>> 754fe1d1
             $other, $this->attributeName
           )
         );
@@ -105,11 +100,7 @@
     public function fail($other, $description, $not = FALSE)
     {
         parent::fail(
-<<<<<<< HEAD
-          PHPUnit_Framework_Assert::getAttribute(
-=======
           PHPUnit_Framework_Assert::readAttribute(
->>>>>>> 754fe1d1
             $other, $this->attributeName
           ),
           $description,
