<?php
/**
 * PHPUnit
 *
 * Copyright (c) 2002-2007, Sebastian Bergmann <sb@sebastian-bergmann.de>.
 * All rights reserved.
 *
 * Redistribution and use in source and binary forms, with or without
 * modification, are permitted provided that the following conditions
 * are met:
 *
 *   * Redistributions of source code must retain the above copyright
 *     notice, this list of conditions and the following disclaimer.
 *
 *   * Redistributions in binary form must reproduce the above copyright
 *     notice, this list of conditions and the following disclaimer in
 *     the documentation and/or other materials provided with the
 *     distribution.
 *
 *   * Neither the name of Sebastian Bergmann nor the names of his
 *     contributors may be used to endorse or promote products derived
 *     from this software without specific prior written permission.
 *
 * THIS SOFTWARE IS PROVIDED BY THE COPYRIGHT HOLDERS AND CONTRIBUTORS
 * "AS IS" AND ANY EXPRESS OR IMPLIED WARRANTIES, INCLUDING, BUT NOT
 * LIMITED TO, THE IMPLIED WARRANTIES OF MERCHANTABILITY AND FITNESS
 * FOR A PARTICULAR PURPOSE ARE DISCLAIMED. IN NO EVENT SHALL THE
 * COPYRIGHT OWNER OR CONTRIBUTORS BE LIABLE FOR ANY DIRECT, INDIRECT,
 * INCIDENTAL, SPECIAL, EXEMPLARY, OR CONSEQUENTIAL DAMAGES (INCLUDING,
 * BUT NOT LIMITED TO, PROCUREMENT OF SUBSTITUTE GOODS OR SERVICES;
 * LOSS OF USE, DATA, OR PROFITS; OR BUSINESS INTERRUPTION) HOWEVER
 * CAUSED AND ON ANY THEORY OF LIABILITY, WHETHER IN CONTRACT, STRICT
 * LIABILITY, OR TORT (INCLUDING NEGLIGENCE OR OTHERWISE) ARISING IN
 * ANY WAY OUT OF THE USE OF THIS SOFTWARE, EVEN IF ADVISED OF THE
 * POSSIBILITY OF SUCH DAMAGE.
 *
 * @category   Testing
 * @package    PHPUnit
 * @author     Sebastian Bergmann <sb@sebastian-bergmann.de>
 * @copyright  2002-2007 Sebastian Bergmann <sb@sebastian-bergmann.de>
 * @license    http://www.opensource.org/licenses/bsd-license.php  BSD License
 * @version    SVN: $Id$
 * @link       http://www.phpunit.de/
 * @since      File available since Release 2.0.0
 */

require_once 'PHPUnit/Framework.php';
require_once 'PHPUnit/Util/ErrorHandler.php';
require_once 'PHPUnit/Util/Filter.php';
require_once 'PHPUnit/Util/Printer.php';
require_once 'PHPUnit/Util/Test.php';
require_once 'PHPUnit/Util/Timer.php';

PHPUnit_Util_Filter::addFileToFilter(__FILE__, 'PHPUNIT');

if (!class_exists('PHPUnit_Framework_TestResult', FALSE)) {

/**
 * A TestResult collects the results of executing a test case.
 *
 * @category   Testing
 * @package    PHPUnit
 * @author     Sebastian Bergmann <sb@sebastian-bergmann.de>
 * @copyright  2002-2007 Sebastian Bergmann <sb@sebastian-bergmann.de>
 * @license    http://www.opensource.org/licenses/bsd-license.php  BSD License
 * @version    Release: @package_version@
 * @link       http://www.phpunit.de/
 * @since      Class available since Release 2.0.0
 */
class PHPUnit_Framework_TestResult implements Countable
{
    protected static $isPHP52 = null;
    protected static $xdebugLoaded = null;
    protected static $useXdebug = null;

    /**
     * @var    array
     * @access protected
     */
    protected $errors = array();

    /**
     * @var    array
     * @access protected
     */
    protected $failures = array();

    /**
     * @var    array
     * @access protected
     */
    protected $notImplemented = array();

    /**
     * @var    array
     * @access protected
     */
    protected $skipped = array();

    /**
     * @var    array
     * @access protected
     */
    protected $listeners = array();

    /**
     * @var    integer
     * @access protected
     */
    protected $runTests = 0;

    /**
     * @var    float
     * @access protected
     */
    protected $time = 0;

    /**
     * @var    PHPUnit_Framework_TestSuite
     * @access protected
     */
    protected $topTestSuite = NULL;

    /**
     * Code Coverage information provided by Xdebug.
     *
     * @var    array
     * @access protected
     */
    protected $codeCoverageInformation = array();

    /**
     * @var    boolean
     * @access protected
     */
    protected $collectCodeCoverageInformation = FALSE;

    /**
     * @var    boolean
     * @access private
     */
    private $stop = FALSE;

    /**
     * @var    boolean
     * @access protected
     */
    protected $stopOnFailure = FALSE;

    /**
     * Registers a TestListener.
     *
     * @param  PHPUnit_Framework_TestListener
     * @access public
     */
    public function addListener(PHPUnit_Framework_TestListener $listener)
    {
        $this->listeners[] = $listener;
    }

    /**
     * Unregisters a TestListener.
     *
     * @param  PHPUnit_Framework_TestListener $listener
     * @access public
     */
    public function removeListener(PHPUnit_Framework_TestListener $listener)
    {
        foreach ($this->listeners as $key => $_listener) {
            if ($listener === $_listener) {
                unset($this->listeners[$key]);
            }
        }
    }

    /**
     * Flushes all flushable TestListeners.
     *
     * @access public
     * @since  Method available since Release 3.0.0
     */
    public function flushListeners()
    {
        foreach ($this->listeners as $listener) {
            if ($listener instanceof PHPUnit_Util_Printer) {
                $listener->flush();
            }
        }
    }

    /**
     * Adds an error to the list of errors.
     * The passed in exception caused the error.
     *
     * @param  PHPUnit_Framework_Test $test
     * @param  Exception              $e
     * @param  float                  $time
     * @access public
     */
    public function addError(PHPUnit_Framework_Test $test, Exception $e, $time)
    {
        if ($e instanceof PHPUnit_Framework_IncompleteTest) {
            $this->notImplemented[] = new PHPUnit_Framework_TestFailure($test, $e);
            $notifyMethod           = 'addIncompleteTest';
        }

        else if ($e instanceof PHPUnit_Framework_SkippedTest) {
            $this->skipped[] = new PHPUnit_Framework_TestFailure($test, $e);
            $notifyMethod    = 'addSkippedTest';
        }

        else {
            $this->errors[] = new PHPUnit_Framework_TestFailure($test, $e);
            $notifyMethod   = 'addError';

            if ($this->stopOnFailure) {
                $this->stop();
            }
        }

        foreach ($this->listeners as $listener) {
            $listener->$notifyMethod($test, $e, $time);
        }
    }

    /**
     * Adds a failure to the list of failures.
     * The passed in exception caused the failure.
     *
     * @param  PHPUnit_Framework_Test                 $test
     * @param  PHPUnit_Framework_AssertionFailedError $e
     * @param  float                                  $time
     * @access public
     */
    public function addFailure(PHPUnit_Framework_Test $test, PHPUnit_Framework_AssertionFailedError $e, $time)
    {
        if ($e instanceof PHPUnit_Framework_IncompleteTest) {
            $this->notImplemented[] = new PHPUnit_Framework_TestFailure($test, $e);
            $notifyMethod           = 'addIncompleteTest';
        }

        else if ($e instanceof PHPUnit_Framework_SkippedTest) {
            $this->skipped[] = new PHPUnit_Framework_TestFailure($test, $e);
            $notifyMethod    = 'addSkippedTest';
        }

        else {
            $this->failures[] = new PHPUnit_Framework_TestFailure($test, $e);
            $notifyMethod     = 'addFailure';

            if ($this->stopOnFailure) {
                $this->stop();
            }
        }

        foreach ($this->listeners as $listener) {
            $listener->$notifyMethod($test, $e, $time);
        }
    }

    /**
     * Informs the result that a testsuite will be started.
     *
     * @param  PHPUnit_Framework_TestSuite $suite
     * @access public
     * @since  Method available since Release 2.2.0
     */
    public function startTestSuite(PHPUnit_Framework_TestSuite $suite)
    {
        if ($this->topTestSuite === NULL) {
            $this->topTestSuite = $suite;
        }

        foreach ($this->listeners as $listener) {
            $listener->startTestSuite($suite);
        }
    }

    /**
     * Informs the result that a testsuite was completed.
     *
     * @param  PHPUnit_Framework_TestSuite $suite
     * @access public
     * @since  Method available since Release 2.2.0
     */
    public function endTestSuite(PHPUnit_Framework_TestSuite $suite)
    {
        foreach ($this->listeners as $listener) {
            $listener->endTestSuite($suite);
        }
    }

    /**
     * Informs the result that a test will be started.
     *
     * @param  PHPUnit_Framework_Test $test
     * @access public
     */
    public function startTest(PHPUnit_Framework_Test $test)
    {
        $this->runTests += count($test);

        foreach ($this->listeners as $listener) {
            $listener->startTest($test);
        }
    }

    /**
     * Informs the result that a test was completed.
     *
     * @param  PHPUnit_Framework_Test $test
     * @param  float                  $time
     * @access public
     */
    public function endTest(PHPUnit_Framework_Test $test, $time)
    {
        foreach ($this->listeners as $listener) {
            $listener->endTest($test, $time);
        }
    }

    /**
     * Returns TRUE if no incomplete test occured.
     *
     * @return boolean
     * @access public
     */
    public function allCompletlyImplemented()
    {
        return $this->notImplementedCount() == 0;
    }

    /**
     * Gets the number of incomplete tests.
     *
     * @return integer
     * @access public
     */
    public function notImplementedCount()
    {
        return count($this->notImplemented);
    }

    /**
     * Returns an Enumeration for the incomplete tests.
     *
     * @return array
     * @access public
     */
    public function notImplemented()
    {
        return $this->notImplemented;
    }

    /**
     * Returns TRUE if no test has been skipped.
     *
     * @return boolean
     * @access public
     * @since  Method available since Release 3.0.0
     */
    public function noneSkipped()
    {
        return $this->skippedCount() == 0;
    }

    /**
     * Gets the number of skipped tests.
     *
     * @return integer
     * @access public
     * @since  Method available since Release 3.0.0
     */
    public function skippedCount()
    {
        return count($this->skipped);
    }

    /**
     * Returns an Enumeration for the skipped tests.
     *
     * @return array
     * @access public
     * @since  Method available since Release 3.0.0
     */
    public function skipped()
    {
        return $this->skipped;
    }

    /**
     * Gets the number of detected errors.
     *
     * @return integer
     * @access public
     */
    public function errorCount()
    {
        return count($this->errors);
    }

    /**
     * Returns an Enumeration for the errors.
     *
     * @return array
     * @access public
     */
    public function errors()
    {
        return $this->errors;
    }

    /**
     * Gets the number of detected failures.
     *
     * @return integer
     * @access public
     */
    public function failureCount()
    {
        return count($this->failures);
    }

    /**
     * Returns an Enumeration for the failures.
     *
     * @return array
     * @access public
     */
    public function failures()
    {
        return $this->failures;
    }

    /**
     * Returns the (top) test suite.
     *
     * @return PHPUnit_Framework_TestSuite
     * @access public
     * @since  Method available since Release 3.0.0
     */
    public function topTestSuite()
    {
        return $this->topTestSuite;
    }

    /**
     * Enables or disables the collection of Code Coverage information.
     *
     * @param  boolean $flag
     * @throws InvalidArgumentException
     * @access public
     * @since  Method available since Release 2.3.0
     */
    public function collectCodeCoverageInformation($flag)
    {
        if (is_bool($flag)) {
            $this->collectCodeCoverageInformation = $flag;
        } else {
            throw new InvalidArgumentException;
        }
    }

    /**
     * Returns Code Coverage data per test case.
     *
     * Format of the result array:
     *
     * <code>
     * array(
     *   array(
     *     'test'  => PHPUnit_Framework_Test
     *     'files' => array(
     *       "/tested/code.php" => array(
     *         linenumber => flag
     *       )
     *     )
     *   )
     * )
     * </code>
     *
     * flag < 0: Line is executable but was not executed.
     * flag > 0: Line was executed.
     *
     * @param  boolean $filterTests
     * @param  boolean $filterPHPUnit
     * @return array
     * @access public
     */
    public function getCodeCoverageInformation($filterTests = TRUE, $filterPHPUnit = TRUE)
    {
        return PHPUnit_Util_Filter::getFilteredCodeCoverage(
          $this->codeCoverageInformation,
          $filterTests,
          $filterPHPUnit
        );
    }

    /**
     * Runs a TestCase.
     *
     * @param  PHPUnit_Framework_Test $test
     * @access public
     */
    public function run(PHPUnit_Framework_Test $test)
    {
        $error   = FALSE;
        $failure = FALSE;

        $this->startTest($test);

        $errorHandlerSet = FALSE;

        if (self::$isPHP52 === NULL) {
            if (version_compare(phpversion(), '5.2.0RC1', '>=')) {
                self::$isPHP52 = TRUE;
            } else {
                self::$isPHP52 = FALSE;
            }
        }

        if (self::$isPHP52) {
            $oldErrorHandler = set_error_handler('PHPUnit_Util_ErrorHandler', E_RECOVERABLE_ERROR | E_USER_ERROR | E_NOTICE | E_STRICT);
        } else {
            $oldErrorHandler = set_error_handler('PHPUnit_Util_ErrorHandler', E_USER_ERROR | E_NOTICE | E_STRICT);
        }

        if ($oldErrorHandler === NULL) {
            $errorHandlerSet = TRUE;
        } else {
            restore_error_handler();
        }

        if (self::$xdebugLoaded === NULL) {
            self::$xdebugLoaded = extension_loaded('xdebug');
            self::$useXdebug = self::$xdebugLoaded;
        }

<<<<<<< HEAD
        $useXdebug = ($xdebugLoaded && $this->collectCodeCoverageInformation && !$test instanceof PHPUnit_Extensions_SeleniumTestCase);
=======
        $useXdebug = self::$useXdebug && $this->collectCodeCoverageInformation && !$test instanceof PHPUnit_Extensions_SeleniumTestCase;
>>>>>>> 754fe1d1

        if ($useXdebug) {
            xdebug_start_code_coverage(XDEBUG_CC_UNUSED | XDEBUG_CC_DEAD_CODE);
        }

        PHPUnit_Util_Timer::start();

        try {
            $test->runBare();
        }

        catch (PHPUnit_Framework_AssertionFailedError $e) {
            $failure = TRUE;
        }

        catch (Exception $e) {
            $error = TRUE;
        }

        $time = PHPUnit_Util_Timer::stop();

        if ($useXdebug) {
            $this->codeCoverageInformation[] = array(
              'test'  => $test,
              'files' => xdebug_get_code_coverage()
            );

            xdebug_stop_code_coverage();
        }

        if ($errorHandlerSet === TRUE) {
            restore_error_handler();
        }

        if ($error === TRUE) {
            $this->addError($test, $e, $time);
        }

        else if ($failure === TRUE) {
            $this->addFailure($test, $e, $time);
        }

        $this->endTest($test, $time);

        $this->time += $time;
    }

    /**
     * Gets the number of run tests.
     *
     * @return integer
     * @access public
     */
    public function count()
    {
        return $this->runTests;
    }

    /**
     * Checks whether the test run should stop.
     *
     * @return boolean
     * @access public
     */
    public function shouldStop()
    {
        return $this->stop;
    }

    /**
     * Marks that the test run should stop.
     *
     * @access public
     */
    public function stop()
    {
        $this->stop = TRUE;
    }

    /**
     * Enables or disables the stopping when a failure or error occurs.
     *
     * @param  boolean $flag
     * @throws InvalidArgumentException
     * @access public
     * @since  Method available since Release 3.1.0
     */
    public function stopOnFailure($flag)
    {
        if (is_bool($flag)) {
            $this->stopOnFailure = $flag;
        } else {
            throw new InvalidArgumentException;
        }
    }

    /**
     * Returns the time spent running the tests.
     *
     * @return float
     * @access public
     */
    public function time()
    {
        return $this->time;
    }

    /**
     * Returns whether the entire test was successful or not.
     *
     * @return boolean
     * @access public
     */
    public function wasSuccessful()
    {
        return empty($this->errors) && empty($this->failures);
    }
}

}
?><|MERGE_RESOLUTION|>--- conflicted
+++ resolved
@@ -536,11 +536,7 @@
             self::$useXdebug = self::$xdebugLoaded;
         }
 
-<<<<<<< HEAD
-        $useXdebug = ($xdebugLoaded && $this->collectCodeCoverageInformation && !$test instanceof PHPUnit_Extensions_SeleniumTestCase);
-=======
         $useXdebug = self::$useXdebug && $this->collectCodeCoverageInformation && !$test instanceof PHPUnit_Extensions_SeleniumTestCase;
->>>>>>> 754fe1d1
 
         if ($useXdebug) {
             xdebug_start_code_coverage(XDEBUG_CC_UNUSED | XDEBUG_CC_DEAD_CODE);
