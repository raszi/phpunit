--- conflicted
+++ resolved
@@ -106,11 +106,7 @@
               'Failed asserting that %s %s.',
 
                PHPUnit_Util_Type::toString($other),
-<<<<<<< HEAD
-               (string)$this
-=======
                $this->toString()
->>>>>>> 187a89ae
             );
         }
 
