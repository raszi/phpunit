language: php

php:
  - 5.3.3
  - 5.3
  - 5.4
  - 5.5
  - 5.6
  - hhvm
  - hhvm-nightly

matrix:
  allow_failures:
    - php: hhvm

before_script:
  - composer self-update
  - composer install --no-interaction --prefer-source --dev
  - if [[ "$TRAVIS_PHP_VERSION" == hhvm* ]]; then echo -e '\nhhvm.libxml.ext_entity_whitelist = "file"' | sudo tee -a /etc/hhvm/php.ini; fi

<<<<<<< HEAD
script:
  - $PHPUNIT_PREFIX ./phpunit --configuration ./build/travis-ci.xml
  - $PHPUNIT_PREFIX ./phpunit --configuration ./build/travis-ci-fail.xml > /dev/null; if [ $? -eq 0 ]; then echo "SHOULD FAIL"; exit 1; else echo "fail checked"; fi;
=======
script: ./phpunit --configuration ./build/travis-ci.xml
>>>>>>> d1bc06f8

notifications:
  email: false
  webhooks:
    urls:
      - https://webhooks.gitter.im/e/6668f52f3dd4e3f81960
    on_success: always
    on_failure: always
    on_start: false
<|MERGE_RESOLUTION|>--- conflicted
+++ resolved
@@ -18,13 +18,9 @@
   - composer install --no-interaction --prefer-source --dev
   - if [[ "$TRAVIS_PHP_VERSION" == hhvm* ]]; then echo -e '\nhhvm.libxml.ext_entity_whitelist = "file"' | sudo tee -a /etc/hhvm/php.ini; fi
 
-<<<<<<< HEAD
 script:
-  - $PHPUNIT_PREFIX ./phpunit --configuration ./build/travis-ci.xml
-  - $PHPUNIT_PREFIX ./phpunit --configuration ./build/travis-ci-fail.xml > /dev/null; if [ $? -eq 0 ]; then echo "SHOULD FAIL"; exit 1; else echo "fail checked"; fi;
-=======
-script: ./phpunit --configuration ./build/travis-ci.xml
->>>>>>> d1bc06f8
+  - ./phpunit --configuration ./build/travis-ci.xml
+  - ./phpunit --configuration ./build/travis-ci-fail.xml > /dev/null; if [ $? -eq 0 ]; then echo "SHOULD FAIL"; exit 1; else echo "fail checked"; fi;
 
 notifications:
   email: false
